--- conflicted
+++ resolved
@@ -28,17 +28,8 @@
     "@graphql-codegen/typescript": "^2.5.1",
     "@types/jest": "^26.0.22",
     "monorepo-scripts": "*",
-<<<<<<< HEAD
-    "relay-test-utils-internal": "^11.0.2",
-    "ts-node": "^10.8.1",
-    "graphql": "^17.0.0-alpha.2"
-  },
-  "peerDependencies": {
-    "graphql": "^15.0.0 || ^16.0.0 || ^17.0.0"
-=======
     "relay-test-utils-internal": "^12.0.0",
     "ts-node": "^10.8.1"
->>>>>>> 7fd873e3
   },
   "publishConfig": {
     "main": "./lib/index",
