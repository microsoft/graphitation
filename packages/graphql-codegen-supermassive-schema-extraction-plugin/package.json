--- conflicted
+++ resolved
@@ -1,11 +1,7 @@
 {
   "name": "@graphitation/graphql-codegen-supermassive-schema-extraction-plugin",
   "license": "MIT",
-<<<<<<< HEAD
-  "version": "1.0.0",
-=======
   "version": "1.2.0",
->>>>>>> 6e24a0c4
   "main": "./src/index.ts",
   "repository": {
     "type": "git",
@@ -26,12 +22,7 @@
   },
   "peerDependencies": {
     "@graphql-codegen/plugin-helpers": ">= 1.18.0 < 2",
-<<<<<<< HEAD
-    "typescript": "^4.4.3 <4.5.0",
-    "@graphitation/supermassive": ">=1.0.0 <2.0.0"
-=======
     "typescript": "^4.3.0"
->>>>>>> 6e24a0c4
   },
   "dependencies": {
     "@graphitation/supermassive-extractors": "^2.2.0",
