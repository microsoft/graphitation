--- conflicted
+++ resolved
@@ -1,11 +1,7 @@
 {
   "name": "@graphitation/supermassive",
   "license": "MIT",
-<<<<<<< HEAD
   "version": "3.0.0-alpha.0",
-=======
-  "version": "2.6.0",
->>>>>>> 0b8e92b1
   "main": "./src/index.ts",
   "repository": {
     "type": "git",
