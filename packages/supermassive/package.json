{
  "name": "@graphitation/supermassive",
  "license": "MIT",
  "version": "2.4.7",
  "main": "./src/index.ts",
  "repository": {
    "type": "git",
    "url": "https://github.com/microsoft/graphitation.git",
    "directory": "packages/supermassive"
  },
  "scripts": {
    "build": "monorepo-scripts build",
    "lint": "monorepo-scripts lint",
    "test": "yarn extract-schema && monorepo-scripts test",
    "types": "yarn extract-schema && monorepo-scripts types",
    "just": "monorepo-scripts",
    "extract-schema": "yarn build && ts-node --project tsconfig.json ./node_modules/.bin/supermassive extract-schema ./src/benchmarks/swapi-schema/schema.graphql",
    "benchmark": "ts-node -T ./src/benchmarks/index.ts"
  },
  "devDependencies": {
    "@graphitation/graphql-js-tag": "*",
    "@graphitation/supermassive-extractors": "*",
    "@graphitation/cli": "*",
<<<<<<< HEAD
    "@graphql-tools/schema": "^10.0.0",
=======
    "@graphql-tools/schema": "^9.0.19",
>>>>>>> 7fd873e3
    "@ts-morph/bootstrap": "^0.11.0",
    "@types/benchmark": "^2.1.0",
    "@types/jest": "^26.0.22",
    "@types/node-json-db": "^0.9.3",
    "benchmark": "^2.1.4",
    "graphql-jit": "^0.5.1",
    "iterall": "^1.3.0",
    "monorepo-scripts": "*",
    "node-json-db": "^1.3.0",
    "ts-node": "^10.0.0"
  },
  "sideEffects": false,
  "access": "public",
  "publishConfig": {
    "main": "./lib/index",
    "types": "./lib/index.d.ts",
    "module": "./lib/index.mjs",
    "exports": {
      ".": {
        "import": "./lib/index.mjs",
        "require": "./lib/index.js"
      }
    }
  },
  "dependencies": {
<<<<<<< HEAD
    "graphql": "^17.0.0-alpha.2"
=======
    "@graphql-tools/schema": "^9.0.19",
    "commander": "^8.3.0",
    "graphql": "^15.6.1",
    "typescript": "^4.4.3 <4.5.0"
>>>>>>> 7fd873e3
  }
}<|MERGE_RESOLUTION|>--- conflicted
+++ resolved
@@ -21,11 +21,7 @@
     "@graphitation/graphql-js-tag": "*",
     "@graphitation/supermassive-extractors": "*",
     "@graphitation/cli": "*",
-<<<<<<< HEAD
-    "@graphql-tools/schema": "^10.0.0",
-=======
     "@graphql-tools/schema": "^9.0.19",
->>>>>>> 7fd873e3
     "@ts-morph/bootstrap": "^0.11.0",
     "@types/benchmark": "^2.1.0",
     "@types/jest": "^26.0.22",
@@ -51,13 +47,6 @@
     }
   },
   "dependencies": {
-<<<<<<< HEAD
     "graphql": "^17.0.0-alpha.2"
-=======
-    "@graphql-tools/schema": "^9.0.19",
-    "commander": "^8.3.0",
-    "graphql": "^15.6.1",
-    "typescript": "^4.4.3 <4.5.0"
->>>>>>> 7fd873e3
   }
 }