--- conflicted
+++ resolved
@@ -1,8 +1,7 @@
 {
   "name": "@graphitation/supermassive",
   "license": "MIT",
-<<<<<<< HEAD
-  "version": "0.1.0",
+  "version": "0.1.3",
   "main": "./src/index.js",
   "type": "module",
   "bin": {
@@ -14,10 +13,6 @@
       "require": "./lib/index.js"
     }
   },
-=======
-  "version": "0.1.3",
-  "main": "./src/index.ts",
->>>>>>> 16397326
   "scripts": {
     "build": "monorepo-scripts build",
     "lint": "monorepo-scripts lint",
@@ -33,10 +28,6 @@
     "@types/jest": "^26.0.22",
     "@types/node-json-db": "^0.9.3",
     "benchmark": "^2.1.4",
-<<<<<<< HEAD
-=======
-    "graphql": "^15.0.0",
->>>>>>> 16397326
     "graphql-jit": "^0.5.1",
     "monorepo-scripts": "*",
     "node-json-db": "^1.3.0",
