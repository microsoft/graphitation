import {
  parse,
  experimentalExecuteIncrementally as graphQLExecute,
  subscribe as graphQLSubscribe,
  ExecutionArgs as GraphQLExecutionArgs,
  Kind,
  ExecutionResult as GraphQLExecutionResult,
  ExperimentalIncrementalExecutionResults as GraphQLExperimentalExecutionResult,
  GraphQLSchema,
} from "graphql";
import { executeWithoutSchema, executeWithSchema } from "..";
import { makeSchema, typeDefs } from "../benchmarks/swapi-schema";
import models from "../benchmarks/swapi-schema/models";
import resolvers from "../benchmarks/swapi-schema/resolvers";
<<<<<<< HEAD
import {
  DocumentNode,
  OperationDefinitionNode,
  OperationTypeNode,
  addTypesToRequestDocument,
} from "../ast/addTypesToRequestDocument";
import { ExecutionResult, UserResolvers } from "../types";
=======
import { addTypesToRequestDocument } from "@graphitation/supermassive-ast";
import { UserResolvers } from "../types";
>>>>>>> e03757d5
import { resolvers as extractedResolvers } from "../benchmarks/swapi-schema/__generated__/schema";
import { forAwaitEach, isAsyncIterable } from "iterall";
import { ObjMap } from "../jsutils/ObjMap";
import { PromiseOrValue } from "graphql/jsutils/PromiseOrValue";

interface TestCase {
  name: string;
  document: string;
  variables?: Record<string, unknown>;
}

const testCases: Array<TestCase> = [
  {
    name: "basic query",
    document: `
  {
    person(id: 1) {
      name
      gender
    }
  }`,
  },

  {
    name: "include directive TRUE",
    document: `
  query Person($id: Int!, $include: Boolean!) {
    person(id: $id) {
      name
      gender @include(if: $include)
    }
  }
 `,
    variables: {
      id: 1,
      include: true,
    },
  },
  {
    name: "include directive FALSE",
    document: `
  query Person($id: Int!, $include: Boolean!) {
    person(id: $id) {
      name
      gender @include(if: $include)
    }
  }
 `,
    variables: {
      id: 1,
      include: false,
    },
  },
  {
    name: "skip directive TRUE",
    document: `
  query Person($id: Int!, $skip: Boolean!) {
    person(id: $id) {
      name
      gender @skip(if: $skip)
    }
  }
 `,
    variables: {
      id: 1,
      skip: true,
    },
  },
  {
    name: "skip directive FALSE",
    document: `
  query Person($id: Int!, $skip: Boolean!) {
    person(id: $id) {
      name
      gender @skip(if: $skip)
    }
  }
 `,
    variables: {
      id: 1,
      skip: false,
    },
  },
  {
    name: "basic query with variables",
    document: `
  query Person($id: Int!) {
    person(id: $id) {
      name
      gender
    }
  }
 `,
    variables: {
      id: 1,
    },
  },
  {
    name: "benchmark kitchen-sink query",
    document: `
    {
      empireHero: person(id: 1) {
        ...PersonFields
        height
        mass
      }
    
      jediHero: person(id: 4) {
        ...PersonFields
      }
    }
    
    fragment PersonFields on Person {
      name
      gender
      birth_year
      # This is async iterator
      starships {
        name
      }
    }  
    `,
  },
  {
    name: "query with union",
    document: `
    {
      search(search: "Lu") {
        __typename
        ...on Person {
          name
        }
        ...on Planet {
          name
        }
        ... on Transport {
          name
        }
        ... on Species {
          name
        }
        ... on Vehicle{
          name
        }
      }
    }
    `,
  },
  {
    name: "query with interfaces",
    document: `
    {
      person: node(nodeType: Person, id: 1) {
        ... on Person {
          name
        }
      }
      vehicle: node(nodeType: Vehicle, id: 14) {
        ... on Vehicle {
          name
        }
      }
    }
    `,
  },
  {
    name: "with __typename",
    document: `
query Person($id: Int!) {
  person(id: $id) {
    __typename
  }
}
`,
    variables: {
      id: 1,
    },
  },
  {
    name: "union in interface fragment spread",
    document: `
    {
      person: node(nodeType: Person, id: 1) {
        ... on Alive {
          ... on Person {
            name
          }
        }
      }
    }
    `,
  },
  {
    name: "interface in union fragment spread",
    document: `
    {
      person: node(nodeType: Person, id: 1) {
        ... on Alive {
          ... on Node {
            id
          }
        }
      }
    }
    `,
  },
  {
    name: "interface in object fragment spread",
    document: `
    {
      person(id: 1) {
        ... on Node {
          id
        }
      }
    }
    `,
  },
  {
    name: "union in object fragment spread",
    document: `
    {
      person(id: 1) {
        ... on Alive {
          ... on Person {
            name
          }
        }
      }
    }
    `,
  },
  {
    name: "union in object fragment spread",
    document: `
    {
      person(id: 1) {
        ... on Vehicle {
          ... on Person {
            name
          }
        }
      }
    }
    `,
  },
  {
    name: "Default value in variables",
    document: `
    query ($title: String! = "The Empire Strikes Back") {
      searchFilmsByTitle(search: $title) {
        title
      }
    }`,
  },
  {
    name: "Default value",
    document: `
    {
      searchFilmsByTitle {
        title
      }
    }`,
  },
  {
    name: "Advanced Default value in variables",
    document: `
    query ($input: AdvancedInput! = { enumField: Film, otherField: "The Empire Strikes Back" }) {
      advancedDefaultInput(input: $input)
    }`,
  },
  {
    name: "Advanced Default value",
    document: `
    {
      advancedDefaultInput
    }`,
  },
  {
    name: "Not passing arg value vs passing arg value",
    document: `
    {
      multiArger
    }
    `,
  },
  {
    name: "Not passing arg value vs passing arg value",
    document: `
    {
      multiArger(a:null)
    }
    `,
  },
  // subscription
  {
    name: "basic subscription with variables",
    document: `
  subscription emitPersons($limit: Int!) {
    emitPersons(limit: $limit) {
      name
      gender
    }
  }
 `,
    variables: {
      limit: 5,
    },
  },
  {
    name: "basic subscription with unused non-required variable",
    document: `
  subscription emitPersons($limit: Int!, $throwError: Boolean) {
    emitPersons(limit: $limit, throwError: $throwError) {
      name
      gender
    }
  }
 `,
    variables: {
      limit: 5,
    },
  },
  {
    name: "subscription throw an error",
    document: `
  subscription emitPersons($limit: Int!, $throwError: Boolean) {
    emitPersons(limit: $limit, throwError: $throwError) {
      name
      gender
    }
  }
 `,
    variables: {
      limit: 5,
      throwError: true,
    },
  },
  // defer
  {
    name: "@defer on inline fragment",
    document: `
    {
      person(id: 1) {
        name
        ... on Person @defer {
          gender
          birth_year
        }
      }
    }
    `,
  },
  {
    name: "@defer on fragment",
    document: `
    {
      person(id: 1) {
        name
        ...DeferredPerson @defer
      }
    }

    fragment DeferredPerson on Person {
      gender
      birth_year
    }
    `,
  },
  {
    name: "@defer multiple fragments",
    document: `
    {
      person(id: 1) {
        name
        ... on Person @defer {
          gender
        }
        ...DeferredPerson @defer
      }
    }

    fragment DeferredPerson on Person {
      birth_year
    }
    `,
  },
  {
    name: "@defer overlapping fragment",
    document: `
    {
      person(id: 1) {
        name
        ... on Person @defer {
          gender
        }
        ...DeferredPerson @defer
      }
    }

    fragment DeferredPerson on Person {
      gender
      birth_year
    }
    `,
  },

  {
    name: "@defer nested",
    document: `
    {
      person(id: 1) {
        name
        ...DeferredPerson @defer
      }
    }

    fragment DeferredPerson on Person {
      birth_year
      ... on Person @defer {
        films {
          title
        }
      }
    }
    `,
  },

  {
    name: "@defer label simple",
    document: `
   {
      person(id: 1) {
        name
        ... on Person @defer(label: "INLINE") {
          gender
        }
        ...DeferredPerson @defer(label: null)
      }
    }

    fragment DeferredPerson on Person {
      birth_year
    }
    `,
  },

  // TODO: Does not error in graphql-js even though it should in spec
  // {
  //   name: "@defer label as  variable error",
  //   document: `
  //   query ($label: String) {
  //     person(id: 1) {
  //       name
  //       ... on Person @defer(label: $label) {
  //         gender
  //       }
  //       ...DeferredPerson @defer
  //     }
  //   }

  //   fragment DeferredPerson on Person {
  //     birth_year
  //   }
  //   `,
  //   variables: {
  //     inlineLabel: "INLINE",
  //   },
  // },

  /// TODO: Does not error in graphql-js even though it should by spec
  // {
  //   name: "@defer label duplicate labels",
  //   document: `
  //   query  {
  //     person(id: 1) {
  //       name
  //       ... on Person @defer(label: "SAME") {
  //         gender
  //       }
  //       ...DeferredPerson @defer(label: "SAME")
  //     }
  //   }

  //   fragment DeferredPerson on Person {
  //     birth_year
  //   }
  //   `,
  // },

  {
    name: "@defer if",
    document: `
   {
      person(id: 1) {
        name
        ... on Person @defer(if: true) {
          gender
        }
        ...DeferredPerson @defer(if: false)
      }
    }

    fragment DeferredPerson on Person {
      birth_year
    }
    `,
  },

  {
    name: "@stream basic",
    document: `
    {
      person(id: 1) {
        name
        films @stream {
          title
        }
      }
    }
    `,
  },

  {
    name: "@stream inside @defer",
    document: `
    {
      person(id: 1) {
        name
        ...DeferredPerson @defer
      }
    }

    fragment DeferredPerson on Person {
      birth_year
      ... on Person @defer {
        films @stream {
          title
        }
      }
    }`,
  },

  {
    name: "@stream if",
    document: `
    {
      person(id: 1) {
        name
        films @stream(if: true) {
          title
        }
        starships @stream(if: false) {
          name
        }
      }
    }
    `,
  },

  {
    name: "@stream multiple",
    document: `
      {
        person(id: 1) {
          name
          films @stream {
            title
          }
          starships @stream {
            name
          }
        }
      }
      `,
  },

  {
    name: "@stream nested",
    document: `
      {
        person(id: 1) {
          name
          films @stream {
            title
            planets @stream
          }
        }
      }
      `,
  },

  {
    name: "@stream label",
    document: `
      {
        person(id: 1) {
          name
          films @stream(label: "FILMS") {
            title
          }
          starships @stream(label: "STARSHIPS") {
            name
          }
        }
      }
      `,
  },
  // TODO: not throwing in graphql-js but should by spec - duplicate labels, labels as vars

  {
    name: "@stream initialCount",
    document: `
    {
      person(id: 1) {
        name
        films @stream(label: "FILMS", initialCount: 2) {
          title
        }
      }
    }
    `,
  },
];

describe("graphql-js snapshot check to ensure test stability", () => {
  let schema: GraphQLSchema;
  beforeEach(() => {
    jest.resetAllMocks();
    schema = makeSchema();
  });

  test.each(testCases)("$name", async ({ document, variables }: TestCase) => {
    expect.assertions(1);
    const parsedDocument = parse(document);
    const result = await drainExecution(
      await graphqlExecuteOrSubscribe({
        schema,
        document: parsedDocument,
        contextValue: {
          models,
        },
        variableValues: variables,
      }),
    );
    expect(result).toMatchSnapshot();
  });
});

describe("executeWithSchema", () => {
  let schema: GraphQLSchema;
  beforeEach(() => {
    jest.resetAllMocks();
    schema = makeSchema();
  });

  test.each(testCases)("$name", async ({ document, variables }: TestCase) => {
    await compareResultsForExecuteWithSchema(schema, document, variables);
  });
});

describe("executeWithoutSchema", () => {
  let schema: GraphQLSchema;
  beforeEach(() => {
    jest.resetAllMocks();
    schema = makeSchema();
  });
  test.each(testCases)("$name", async ({ document, variables }: TestCase) => {
    await compareResultsForExecuteWithoutSchema(schema, document, variables);
  });
});

async function compareResultsForExecuteWithSchema(
  schema: GraphQLSchema,
  query: string,
  variables?: Record<string, unknown>,
) {
  expect.assertions(1);
  const document = parse(query);
  const result = await drainExecution(
    await executeWithSchema({
      typeDefs,
      resolvers: resolvers as UserResolvers<any, any>,
      document,
      contextValue: {
        models,
      },
      variableValues: variables,
    }),
  );
  const validResult = await drainExecution(
    await graphqlExecuteOrSubscribe({
      document,
      contextValue: {
        models,
      },
      schema,
      variableValues: variables,
    }),
  );
  expect(result).toEqual(validResult);
}

async function compareResultsForExecuteWithoutSchema(
  schema: GraphQLSchema,
  query: string,
  variables: Record<string, unknown> = {},
) {
  expect.assertions(1);
  const document = parse(query);
  const result = await drainExecution(
    await executeWithoutSchema({
      document: addTypesToRequestDocument(schema, document),
      contextValue: {
        models,
      },
      resolvers: resolvers as UserResolvers,
      schemaResolvers: extractedResolvers,
      variableValues: variables,
    }),
  );
  const validResult = await drainExecution(
    await graphqlExecuteOrSubscribe({
      document,
      contextValue: {
        models,
      },
      schema,
      variableValues: variables,
    }),
  );
  expect(result).toEqual(validResult);
}

function graphqlExecuteOrSubscribe(
  args: GraphQLExecutionArgs,
): PromiseOrValue<GraphQLResult> {
  const operationName = args.operationName;
  let operation: OperationDefinitionNode | undefined;
  for (const definition of (args.document as unknown as DocumentNode)
    .definitions) {
    switch (definition.kind) {
      case Kind.OPERATION_DEFINITION:
        if (operationName == null) {
          if (operation !== undefined) {
            throw new Error("Bad operation in test");
          }
          operation = definition;
        } else if (definition.name?.value === operationName) {
          operation = definition;
        }
        break;
    }
  }
  if (!operation) {
    throw new Error("Bad operation in test");
  }

  if (operation.operation === OperationTypeNode.SUBSCRIPTION) {
    return graphQLSubscribe(args);
  } else {
    return graphQLExecute(args);
  }
}

type GraphQLResult<TData = ObjMap<unknown>, TExtensions = ObjMap<unknown>> =
  | GraphQLExecutionResult<TData, TExtensions>
  | AsyncGenerator<GraphQLExecutionResult<TData, TExtensions>, void, void>
  | GraphQLExperimentalExecutionResult<TData, TExtensions>;

async function drainExecution(
  result: ExecutionResult | GraphQLResult,
): Promise<unknown> {
  let processedResult;
  if (isAsyncIterable(result)) {
    processedResult = await drainAsyncGeneratorToArray(result);
  } else if ("subsequentResults" in result) {
    processedResult = {
      ...result,
      subsequentResults: await drainAsyncGeneratorToArray(
        result.subsequentResults,
      ),
    };
  } else {
    processedResult = result;
  }
  return processedResult;
}

async function drainAsyncGeneratorToArray<T>(
  collection: AsyncGenerator<T, void, void>,
): Promise<T[]> {
  const result: T[] = [];
  await forAwaitEach(collection, (item) => result.push(item));
  return result;
}<|MERGE_RESOLUTION|>--- conflicted
+++ resolved
@@ -12,18 +12,13 @@
 import { makeSchema, typeDefs } from "../benchmarks/swapi-schema";
 import models from "../benchmarks/swapi-schema/models";
 import resolvers from "../benchmarks/swapi-schema/resolvers";
-<<<<<<< HEAD
 import {
   DocumentNode,
   OperationDefinitionNode,
   OperationTypeNode,
   addTypesToRequestDocument,
-} from "../ast/addTypesToRequestDocument";
+} from "@graphitation/supermassive-ast";
 import { ExecutionResult, UserResolvers } from "../types";
-=======
-import { addTypesToRequestDocument } from "@graphitation/supermassive-ast";
-import { UserResolvers } from "../types";
->>>>>>> e03757d5
 import { resolvers as extractedResolvers } from "../benchmarks/swapi-schema/__generated__/schema";
 import { forAwaitEach, isAsyncIterable } from "iterall";
 import { ObjMap } from "../jsutils/ObjMap";
