--- conflicted
+++ resolved
@@ -18,18 +18,13 @@
   OperationTypeDefinitionNode,
   OperationTypeNode,
   TypeNode,
-<<<<<<< HEAD
-} from "./ast/TypedAST";
+} from "@graphitation/supermassive-ast";
 import {
   collectFields,
   collectSubfields as _collectSubfields,
   FieldGroup,
   GroupedFieldSet,
 } from "./collectFields";
-=======
-} from "@graphitation/supermassive-ast";
-import { collectFields } from "./collectFields";
->>>>>>> e03757d5
 import { devAssert } from "./jsutils/devAssert";
 import { inspect } from "./jsutils/inspect";
 import { invariant } from "./jsutils/invariant";
