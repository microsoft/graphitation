--- conflicted
+++ resolved
@@ -15,10 +15,6 @@
   GraphQLInputField,
   GraphQLInputType,
   GraphQLOutputType,
-<<<<<<< HEAD
-=======
-  getEnterLeaveForKind,
->>>>>>> 74e0a6f7
   getNamedType,
   getNullableType,
   isCompositeType,
@@ -28,24 +24,18 @@
   isObjectType,
   isOutputType,
   typeFromAST,
-<<<<<<< HEAD
   GraphQLDirective,
   GraphQLObjectType,
   GraphQLInterfaceType,
   getVisitFn,
-=======
->>>>>>> 74e0a6f7
 } from "graphql";
 
 import * as TypelessAST from "graphql/language/ast";
 import * as TypedAST from "./TypedAST";
 import { Maybe } from "graphql/jsutils/Maybe";
 export * from "./TypedAST";
-<<<<<<< HEAD
 import { specifiedDirectives } from "./directives";
-=======
-import { specifiedDirectives, GraphQLDirective } from "../directives";
->>>>>>> 74e0a6f7
+import { GraphQLInputObjectType } from "graphql";
 
 export function addTypesToRequestDocument(
   schema: GraphQLSchema,
@@ -379,11 +369,7 @@
     // which occurs before guarantees of schema and document validity.
     switch (node.kind) {
       case Kind.SELECTION_SET: {
-<<<<<<< HEAD
         const namedType: unknown = getNamedType(this.getType() as GraphQLType);
-=======
-        const namedType: unknown = getNamedType(this.getType());
->>>>>>> 74e0a6f7
         this._parentTypeStack.push(
           isCompositeType(namedType) ? namedType : undefined,
         );
@@ -417,11 +403,7 @@
         break;
       }
       case Kind.OPERATION_DEFINITION: {
-<<<<<<< HEAD
         const rootType = schema.getType(node.operation);
-=======
-        const rootType = schema.getRootType(node.operation);
->>>>>>> 74e0a6f7
         this._typeStack.push(isObjectType(rootType) ? rootType : undefined);
         break;
       }
@@ -430,23 +412,15 @@
         const typeConditionAST = node.typeCondition;
         const outputType: unknown = typeConditionAST
           ? typeFromAST(schema, typeConditionAST)
-<<<<<<< HEAD
           : getNamedType(this.getType() as GraphQLType);
-=======
-          : getNamedType(this.getType());
->>>>>>> 74e0a6f7
         this._typeStack.push(isOutputType(outputType) ? outputType : undefined);
         break;
       }
       case Kind.VARIABLE_DEFINITION: {
-<<<<<<< HEAD
         const inputType: unknown = typeFromAST(
           schema,
           node.type as TypelessAST.NamedTypeNode,
         );
-=======
-        const inputType: unknown = typeFromAST(schema, node.type);
->>>>>>> 74e0a6f7
         this._inputTypeStack.push(
           isInputType(inputType) ? inputType : undefined,
         );
@@ -470,13 +444,9 @@
         break;
       }
       case Kind.LIST: {
-<<<<<<< HEAD
         const listType: unknown = getNullableType(
           this.getInputType() as GraphQLType,
         );
-=======
-        const listType: unknown = getNullableType(this.getInputType());
->>>>>>> 74e0a6f7
         const itemType: unknown = isListType(listType)
           ? listType.ofType
           : listType;
@@ -486,13 +456,9 @@
         break;
       }
       case Kind.OBJECT_FIELD: {
-<<<<<<< HEAD
         const objectType: unknown = getNamedType(
           this.getInputType() as GraphQLType,
         );
-=======
-        const objectType: unknown = getNamedType(this.getInputType());
->>>>>>> 74e0a6f7
         let inputFieldType: GraphQLInputType | undefined;
         let inputField: GraphQLInputField | undefined;
         if (isInputObjectType(objectType)) {
@@ -510,13 +476,9 @@
         break;
       }
       case Kind.ENUM: {
-<<<<<<< HEAD
         const enumType: unknown = getNamedType(
           this.getInputType() as GraphQLType,
         );
-=======
-        const enumType: unknown = getNamedType(this.getInputType());
->>>>>>> 74e0a6f7
         let enumValue;
         if (isEnumType(enumType)) {
           enumValue = enumType.getValue(node.value);
@@ -574,18 +536,15 @@
   parentType: GraphQLCompositeType,
   fieldNode: TypelessAST.FieldNode,
 ) {
-<<<<<<< HEAD
   if (
     parentType instanceof GraphQLObjectType ||
-    parentType instanceof GraphQLInterfaceType
+    parentType instanceof GraphQLInterfaceType ||
+    parentType instanceof GraphQLInputObjectType
   ) {
     return parentType.getFields()[fieldNode.name.value];
   } else {
     return null;
   }
-=======
-  return schema.getField(parentType, fieldNode.name.value);
->>>>>>> 74e0a6f7
 }
 
 /**
@@ -600,11 +559,7 @@
     enter(...args) {
       const node = args[0];
       typeInfo.enter(node);
-<<<<<<< HEAD
       const fn = getVisitFn(visitor, node.kind, false);
-=======
-      const fn = getEnterLeaveForKind(visitor, node.kind).enter;
->>>>>>> 74e0a6f7
       if (fn) {
         const result = fn.apply(visitor, args);
         if (result !== undefined) {
@@ -618,11 +573,7 @@
     },
     leave(...args) {
       const node = args[0];
-<<<<<<< HEAD
       const fn = getVisitFn(visitor, node.kind, true);
-=======
-      const fn = getEnterLeaveForKind(visitor, node.kind).leave;
->>>>>>> 74e0a6f7
       let result;
       if (fn) {
         result = fn.apply(visitor, args);
