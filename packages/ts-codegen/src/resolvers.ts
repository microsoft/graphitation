--- conflicted
+++ resolved
@@ -121,13 +121,8 @@
     );
   }
 
-<<<<<<< HEAD
   const getSubTypesMetadata = context.getSubTypesMetadata();
   if (Object.keys(context.getContextMap()).length && getSubTypesMetadata) {
-=======
-  const contextTemplate = context.getContextTemplate();
-  if (Object.keys(context.getContextMap()).length && contextTemplate) {
->>>>>>> 43b340de
     if (
       context.contextDefaultSubTypeContext?.from &&
       context.contextDefaultSubTypeContext?.name
@@ -152,22 +147,10 @@
           continue;
         }
 
-<<<<<<< HEAD
         const imports = context.getSubTypeNamesImportMap(rootValue);
-        statements.push(
+        importStatements.push(
           ...getImportIdentifierForTypenames(imports, contextImportNames),
         );
-=======
-        for (const [importPath, importNames] of Object.entries(imports)) {
-          importStatements.push(
-            getImportIdentifierForTypenames(
-              importNames,
-              importPath,
-              contextImportNames,
-            ),
-          );
-        }
->>>>>>> 43b340de
       }
       for (const [key, value] of Object.entries(root)) {
         if (key.startsWith("__")) {
@@ -183,21 +166,9 @@
 
         const imports = context.getSubTypeNamesImportMap(value);
 
-<<<<<<< HEAD
-        statements.push(
+        importStatements.push(
           ...getImportIdentifierForTypenames(imports, contextImportNames),
         );
-=======
-        for (const [importPath, importNames] of Object.entries(imports)) {
-          importStatements.push(
-            getImportIdentifierForTypenames(
-              importNames,
-              importPath,
-              contextImportNames,
-            ),
-          );
-        }
->>>>>>> 43b340de
       }
     }
   }
