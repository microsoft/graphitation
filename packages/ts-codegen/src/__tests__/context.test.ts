import ts from "typescript";
import { parse } from "graphql";
import { blankGraphQLTag as graphql } from "../utilities";
import { generateTS } from "..";
import { ContextMap } from "../context";
import { SubTypeNamespace } from "../codegen";

describe(generateTS, () => {
  describe("Tests basic syntax GraphQL syntax", () => {
    const contextSubTypeMetadata = {
      managers: {
        user: {
          name: "user",
          importTypeName: 'UserStateMachineType["user"]',
          importPath: "@package/user-state-machine",
        },
        whatever: {
          name: "whatever",
          importTypeName: 'WhateverStateMachineType["whatever"]',
          importPath: "@package/whatever-state-machine",
        },
        "different-whatever": {
          name: "different-whatever",
          importTypeName:
            'DifferentWhateverStateMachineType["different-whatever"]',
          importPath: "@package/different-whatever-state-machine",
        },
        post: {
          name: "post",
          importTypeName: 'PostStateMachineType["post"]',
          importPath: "@package/post-state-machine",
        },
        node: {
          name: "node",
          importTypeName: 'NodeStateMachineType["node"]',
          importPath: "@package/node-state-machine",
        },
        persona: {
          name: "persona",
          importTypeName: 'PersonaStateMachineType["persona"]',
          importPath: "@package/persona-state-machine",
        },
        admin: {
          name: "admin",
          importTypeName: 'AdminStateMachineType["admin"]',
          importPath: "@package/admin-state-machine",
        },
        message: {
          name: "message",
          importTypeName: 'MessageStateMachineType["message"]',
          importPath: "@package/message-state-machine",
        },
        customer: {
          name: "customer",
          importTypeName: 'CustomerStateMachineType["customer"]',
          importPath: "@package/customer-state-machine",
        },
        "shouldnt-apply": {
          name: "shouldnt-apply",
          importTypeName: 'UserStateMachineType["shouldnt-apply"]',
          importPath: "@package/shouldnt-apply-state-machine",
        },
        "user-or-customer": {
          name: "user-or-customer",
          importTypeName: 'UserStateMachineType["user-or-customer"]',
          importPath: "@package/user-or-customer-state-machine",
        },
        "company-or-customer": {
          name: "company-or-customer",
          importTypeName: 'UserStateMachineType["company-or-customer"]',
          importPath: "@package/company-or-customer-state-machine",
        },
        "id-user": {
          name: "id-user",
          importTypeName: 'UserStateMachineType["id-user"]',
          importPath: "@package/id-user-state-machine",
        },
      },
    };
    test("all possible nullable and non-nullable combinations", () => {
      const { resolvers, models, enums, inputs, contextMappingOutput } =
        runGenerateTest(
          graphql`
            extend schema
              @import(from: "@msteams/packages-test", defs: ["Avatar"])
            type Post
              @model(from: "./post-model.interface", tsType: "PostModel") {
              id: ID!
            }

            type Message {
              id: ID! @context(uses: { managers: ["message"] })
            }

            type User @context(uses: { managers: ["user"] }) {
              id: ID! @context(uses: { managers: ["id-user", "user"] })
              name: String
              messagesWithAnswersNonRequired: [[Message]]
              messagesWithAnswersRequired: [[Message]]!
              messagesWithAnswersAllRequired: [[Message!]!]!
              messagesNonRequired: [Message]
              messagesWithArrayRequired: [Message]!
              messagesRequired: [Message!]!
              messagesOnlyMessageRequired: [Message!]
              post: Post @context(uses: { managers: ["post"] })
              postRequired: Post!
              avatar: Avatar
              avatarRequired: Avatar!
            }

            extend type Query {
              requiredUsers: [User!]!
              optionalUsers: [User]
              optionalUser: User
              requiredUser: User!
              requiredPost: Post!
              optionalPost: Post
            }
          `,
          {
            contextSubTypeMetadata: contextSubTypeMetadata,
            defaultContextSubTypePath: "@package/default-context",
            defaultContextSubTypeName: "DefaultContextType",
          },
        );
      expect(enums).toMatchInlineSnapshot(`undefined`);
      expect(contextMappingOutput).toMatchInlineSnapshot(`
        {
          "Message": {
            "id": {
              "managers": [
                "message",
              ],
            },
          },
          "User": {
            "avatar": {
              "managers": [
                "user",
              ],
            },
            "avatarRequired": {
              "managers": [
                "user",
              ],
            },
            "id": {
              "managers": [
                "id-user",
                "user",
              ],
            },
            "messagesNonRequired": {
              "managers": [
                "user",
              ],
            },
            "messagesOnlyMessageRequired": {
              "managers": [
                "user",
              ],
            },
            "messagesRequired": {
              "managers": [
                "user",
              ],
            },
            "messagesWithAnswersAllRequired": {
              "managers": [
                "user",
              ],
            },
            "messagesWithAnswersNonRequired": {
              "managers": [
                "user",
              ],
            },
            "messagesWithAnswersRequired": {
              "managers": [
                "user",
              ],
            },
            "messagesWithArrayRequired": {
              "managers": [
                "user",
              ],
            },
            "name": {
              "managers": [
                "user",
              ],
            },
            "post": {
              "managers": [
                "post",
              ],
            },
            "postRequired": {
              "managers": [
                "user",
              ],
            },
          },
        }
      `);
      expect(inputs).toMatchInlineSnapshot(`undefined`);
      expect(models).toMatchInlineSnapshot(`
        "import type { models as NSMsteamsPackagesTestModels } from "@msteams/packages-test";
        import type { PostModel as _Post } from "../post-model.interface";
        // Base type for all models. Enables automatic resolution of abstract GraphQL types (interfaces, unions)
        export interface BaseModel {
            readonly __typename?: string;
        }
        export interface Post extends BaseModel, _Post {
            readonly __typename?: "Post";
        }
        export interface Message extends BaseModel {
            readonly __typename?: "Message";
            readonly id: string;
        }
        export interface User extends BaseModel {
            readonly __typename?: "User";
            readonly id: string;
            readonly name?: string | null;
            readonly messagesWithAnswersNonRequired?: ReadonlyArray<ReadonlyArray<Message | null> | null> | null;
            readonly messagesWithAnswersRequired: ReadonlyArray<ReadonlyArray<Message | null> | null>;
            readonly messagesWithAnswersAllRequired: ReadonlyArray<ReadonlyArray<Message>>;
            readonly messagesNonRequired?: ReadonlyArray<Message | null> | null;
            readonly messagesWithArrayRequired: ReadonlyArray<Message | null>;
            readonly messagesRequired: ReadonlyArray<Message>;
            readonly messagesOnlyMessageRequired?: ReadonlyArray<Message> | null;
            readonly post?: Post | null;
            readonly postRequired: Post;
            readonly avatar?: NSMsteamsPackagesTestModels.Avatar | null;
            readonly avatarRequired: NSMsteamsPackagesTestModels.Avatar;
        }
        "
      `);
      expect(resolvers).toMatchInlineSnapshot(`
        "import type { models as NSMsteamsPackagesTestModels } from "@msteams/packages-test";
        import type { PromiseOrValue, IterableOrAsyncIterable } from "@graphitation/supermassive";
        import type { ResolveInfo } from "@graphitation/supermassive";
        import * as Models from "./models.interface";
        import type { DefaultContextType } from "@package/default-context";
        import type { MessageStateMachineType } from "@package/message-state-machine";
        import type { UserStateMachineType } from "@package/user-state-machine";
        import type { PostStateMachineType } from "@package/post-state-machine";
        export declare namespace Post {
            export interface Resolvers {
                readonly id?: id;
            }
            export type id = (model: Models.Post, args: {}, context: unknown, info: ResolveInfo) => PromiseOrValue<string>;
        }
        export declare namespace Message {
            export interface Resolvers {
                readonly id?: id;
            }
            export type id = (model: Models.Message, args: {}, context: DefaultContextType & {
                managers: {
                    "message": MessageStateMachineType["message"];
                };
            }, info: ResolveInfo) => PromiseOrValue<string>;
        }
        export declare namespace User {
            export interface Resolvers {
                readonly id?: id;
                readonly name?: name;
                readonly messagesWithAnswersNonRequired?: messagesWithAnswersNonRequired;
                readonly messagesWithAnswersRequired?: messagesWithAnswersRequired;
                readonly messagesWithAnswersAllRequired?: messagesWithAnswersAllRequired;
                readonly messagesNonRequired?: messagesNonRequired;
                readonly messagesWithArrayRequired?: messagesWithArrayRequired;
                readonly messagesRequired?: messagesRequired;
                readonly messagesOnlyMessageRequired?: messagesOnlyMessageRequired;
                readonly post?: post;
                readonly postRequired?: postRequired;
                readonly avatar?: avatar;
                readonly avatarRequired?: avatarRequired;
            }
<<<<<<< HEAD
            export type id = (model: Models.User, args: {}, context: DefaultContextType & {
                managers: {
                    "id-user": UserStateMachineType["id-user"];
                    "user": UserStateMachineType["user"];
                };
            }, info: ResolveInfo) => PromiseOrValue<string>;
            export type name = (model: Models.User, args: {}, context: DefaultContextType & {
                managers: {
                    "user": UserStateMachineType["user"];
                };
            }, info: ResolveInfo) => PromiseOrValue<string | null | undefined>;
            export type messagesWithAnswersNonRequired = (model: Models.User, args: {}, context: DefaultContextType & {
                managers: {
                    "user": UserStateMachineType["user"];
                };
            }, info: ResolveInfo) => PromiseOrValue<ReadonlyArray<ReadonlyArray<Models.Message | null | undefined> | null | undefined> | null | undefined>;
            export type messagesWithAnswersRequired = (model: Models.User, args: {}, context: DefaultContextType & {
                managers: {
                    "user": UserStateMachineType["user"];
                };
            }, info: ResolveInfo) => PromiseOrValue<ReadonlyArray<ReadonlyArray<Models.Message | null | undefined> | null | undefined>>;
            export type messagesWithAnswersAllRequired = (model: Models.User, args: {}, context: DefaultContextType & {
                managers: {
                    "user": UserStateMachineType["user"];
                };
            }, info: ResolveInfo) => PromiseOrValue<ReadonlyArray<ReadonlyArray<Models.Message>>>;
            export type messagesNonRequired = (model: Models.User, args: {}, context: DefaultContextType & {
                managers: {
                    "user": UserStateMachineType["user"];
                };
            }, info: ResolveInfo) => PromiseOrValue<ReadonlyArray<Models.Message | null | undefined> | null | undefined>;
            export type messagesWithArrayRequired = (model: Models.User, args: {}, context: DefaultContextType & {
                managers: {
                    "user": UserStateMachineType["user"];
                };
            }, info: ResolveInfo) => PromiseOrValue<ReadonlyArray<Models.Message | null | undefined>>;
            export type messagesRequired = (model: Models.User, args: {}, context: DefaultContextType & {
                managers: {
                    "user": UserStateMachineType["user"];
                };
            }, info: ResolveInfo) => PromiseOrValue<ReadonlyArray<Models.Message>>;
            export type messagesOnlyMessageRequired = (model: Models.User, args: {}, context: DefaultContextType & {
                managers: {
                    "user": UserStateMachineType["user"];
                };
            }, info: ResolveInfo) => PromiseOrValue<ReadonlyArray<Models.Message> | null | undefined>;
            export type post = (model: Models.User, args: {}, context: DefaultContextType & {
                managers: {
                    "post": PostStateMachineType["post"];
                };
            }, info: ResolveInfo) => PromiseOrValue<Models.Post | null | undefined>;
            export type postRequired = (model: Models.User, args: {}, context: DefaultContextType & {
                managers: {
                    "user": UserStateMachineType["user"];
                };
            }, info: ResolveInfo) => PromiseOrValue<Models.Post>;
            export type avatar = (model: Models.User, args: {}, context: DefaultContextType & {
                managers: {
                    "user": UserStateMachineType["user"];
                };
            }, info: ResolveInfo) => PromiseOrValue<NSMsteamsPackagesTestModels.Avatar | null | undefined>;
            export type avatarRequired = (model: Models.User, args: {}, context: DefaultContextType & {
                managers: {
                    "user": UserStateMachineType["user"];
                };
            }, info: ResolveInfo) => PromiseOrValue<NSMsteamsPackagesTestModels.Avatar>;
=======
            export type id = (model: Models.User, args: {}, context: IIdUserStateMachineContext, info: ResolveInfo) => PromiseOrValue<string>;
            export type name = (model: Models.User, args: {}, context: IUserStateMachineContext, info: ResolveInfo) => PromiseOrValue<string | null | undefined>;
            export type messagesWithAnswersNonRequired = (model: Models.User, args: {}, context: IUserStateMachineContext, info: ResolveInfo) => PromiseOrValue<IterableOrAsyncIterable<IterableOrAsyncIterable<Models.Message | null | undefined> | null | undefined> | null | undefined>;
            export type messagesWithAnswersRequired = (model: Models.User, args: {}, context: IUserStateMachineContext, info: ResolveInfo) => PromiseOrValue<IterableOrAsyncIterable<IterableOrAsyncIterable<Models.Message | null | undefined> | null | undefined>>;
            export type messagesWithAnswersAllRequired = (model: Models.User, args: {}, context: IUserStateMachineContext, info: ResolveInfo) => PromiseOrValue<IterableOrAsyncIterable<IterableOrAsyncIterable<Models.Message>>>;
            export type messagesNonRequired = (model: Models.User, args: {}, context: IUserStateMachineContext, info: ResolveInfo) => PromiseOrValue<IterableOrAsyncIterable<Models.Message | null | undefined> | null | undefined>;
            export type messagesWithArrayRequired = (model: Models.User, args: {}, context: IUserStateMachineContext, info: ResolveInfo) => PromiseOrValue<IterableOrAsyncIterable<Models.Message | null | undefined>>;
            export type messagesRequired = (model: Models.User, args: {}, context: IUserStateMachineContext, info: ResolveInfo) => PromiseOrValue<IterableOrAsyncIterable<Models.Message>>;
            export type messagesOnlyMessageRequired = (model: Models.User, args: {}, context: IUserStateMachineContext, info: ResolveInfo) => PromiseOrValue<IterableOrAsyncIterable<Models.Message> | null | undefined>;
            export type post = (model: Models.User, args: {}, context: IPostStateMachineContext, info: ResolveInfo) => PromiseOrValue<Models.Post | null | undefined>;
            export type postRequired = (model: Models.User, args: {}, context: IUserStateMachineContext, info: ResolveInfo) => PromiseOrValue<Models.Post>;
            export type avatar = (model: Models.User, args: {}, context: IUserStateMachineContext, info: ResolveInfo) => PromiseOrValue<NSMsteamsPackagesTestModels.Avatar | null | undefined>;
            export type avatarRequired = (model: Models.User, args: {}, context: IUserStateMachineContext, info: ResolveInfo) => PromiseOrValue<NSMsteamsPackagesTestModels.Avatar>;
>>>>>>> 43b340de
        }
        export declare namespace Query {
            export interface Resolvers {
                readonly requiredUsers?: requiredUsers;
                readonly optionalUsers?: optionalUsers;
                readonly optionalUser?: optionalUser;
                readonly requiredUser?: requiredUser;
                readonly requiredPost?: requiredPost;
                readonly optionalPost?: optionalPost;
            }
            export type requiredUsers = (model: unknown, args: {}, context: unknown, info: ResolveInfo) => PromiseOrValue<IterableOrAsyncIterable<Models.User>>;
            export type optionalUsers = (model: unknown, args: {}, context: unknown, info: ResolveInfo) => PromiseOrValue<IterableOrAsyncIterable<Models.User | null | undefined> | null | undefined>;
            export type optionalUser = (model: unknown, args: {}, context: unknown, info: ResolveInfo) => PromiseOrValue<Models.User | null | undefined>;
            export type requiredUser = (model: unknown, args: {}, context: unknown, info: ResolveInfo) => PromiseOrValue<Models.User>;
            export type requiredPost = (model: unknown, args: {}, context: unknown, info: ResolveInfo) => PromiseOrValue<Models.Post>;
            export type optionalPost = (model: unknown, args: {}, context: unknown, info: ResolveInfo) => PromiseOrValue<Models.Post | null | undefined>;
        }
        "
      `);
    });
    test("Subscription", () => {
      const { resolvers, models, enums, inputs, contextMappingOutput } =
        runGenerateTest(graphql`
          type User {
            id: ID!
          }

          extend type Subscription {
            userUpdated: User!
          }
        `);
      expect(enums).toMatchInlineSnapshot(`undefined`);
      expect(contextMappingOutput).toMatchInlineSnapshot(`{}`);
      expect(inputs).toMatchInlineSnapshot(`undefined`);
      expect(models).toMatchInlineSnapshot(`
        "// Base type for all models. Enables automatic resolution of abstract GraphQL types (interfaces, unions)
        export interface BaseModel {
            readonly __typename?: string;
        }
        export interface User extends BaseModel {
            readonly __typename?: "User";
            readonly id: string;
        }
        "
      `);
      expect(resolvers).toMatchInlineSnapshot(`
        "import type { PromiseOrValue } from "@graphitation/supermassive";
        import type { ResolveInfo } from "@graphitation/supermassive";
        import * as Models from "./models.interface";
        export declare namespace User {
            export interface Resolvers {
                readonly id?: id;
            }
            export type id = (model: Models.User, args: {}, context: unknown, info: ResolveInfo) => PromiseOrValue<string>;
        }
        export declare namespace Subscription {
            export interface Resolvers {
                readonly userUpdated?: userUpdated<any>;
            }
            export type userUpdated<SubscribeResult = never> = {
                subscribe: (model: unknown, args: {}, context: unknown, info: ResolveInfo) => PromiseOrValue<AsyncIterable<{
                    userUpdated: Models.User;
                }>>;
            } | {
                subscribe: (model: unknown, args: {}, context: unknown, info: ResolveInfo) => PromiseOrValue<AsyncIterable<SubscribeResult>>;
                resolve: (subcribeResult: SubscribeResult, args: {}, context: unknown, info: ResolveInfo) => PromiseOrValue<Models.User>;
            };
        }
        "
      `);
    });
    test("Subscription with model", () => {
      const { resolvers } = runGenerateTest(graphql`
        type User @model(from: "./user-model.interface", tsType: "UserModel") {
          id: ID!
        }

        extend type Subscription {
          userUpdated: User!
        }
      `);
      expect(resolvers).toMatchInlineSnapshot(`
        "import type { PromiseOrValue } from "@graphitation/supermassive";
        import type { ResolveInfo } from "@graphitation/supermassive";
        import * as Models from "./models.interface";
        export declare namespace User {
            export interface Resolvers {
                readonly id?: id;
            }
            export type id = (model: Models.User, args: {}, context: unknown, info: ResolveInfo) => PromiseOrValue<string>;
        }
        export declare namespace Subscription {
            export interface Resolvers {
                readonly userUpdated?: userUpdated<any>;
            }
            export type userUpdated<SubscribeResult = never> = {
                subscribe: (model: unknown, args: {}, context: unknown, info: ResolveInfo) => PromiseOrValue<AsyncIterable<{
                    userUpdated: Models.User;
                }>>;
            } | {
                subscribe: (model: unknown, args: {}, context: unknown, info: ResolveInfo) => PromiseOrValue<AsyncIterable<SubscribeResult>>;
                resolve: (subcribeResult: SubscribeResult, args: {}, context: unknown, info: ResolveInfo) => PromiseOrValue<Models.User>;
            };
        }
        "
      `);
    });
    test("extends by exteding a type with pre-generated BaseModel type", () => {
      const { resolvers, models, enums, inputs, contextMappingOutput } =
        runGenerateTest(graphql`
          type User {
            id: ID!
          }

          extend type Query {
            users: [User!]!
          }
        `);
      expect(enums).toMatchInlineSnapshot(`undefined`);
      expect(contextMappingOutput).toMatchInlineSnapshot(`{}`);
      expect(inputs).toMatchInlineSnapshot(`undefined`);
      expect(models).toMatchInlineSnapshot(`
        "// Base type for all models. Enables automatic resolution of abstract GraphQL types (interfaces, unions)
        export interface BaseModel {
            readonly __typename?: string;
        }
        export interface User extends BaseModel {
            readonly __typename?: "User";
            readonly id: string;
        }
        "
      `);
      expect(resolvers).toMatchInlineSnapshot(`
        "import type { PromiseOrValue, IterableOrAsyncIterable } from "@graphitation/supermassive";
        import type { ResolveInfo } from "@graphitation/supermassive";
        import * as Models from "./models.interface";
        export declare namespace User {
            export interface Resolvers {
                readonly id?: id;
            }
            export type id = (model: Models.User, args: {}, context: unknown, info: ResolveInfo) => PromiseOrValue<string>;
        }
        export declare namespace Query {
            export interface Resolvers {
                readonly users?: users;
            }
            export type users = (model: unknown, args: {}, context: unknown, info: ResolveInfo) => PromiseOrValue<IterableOrAsyncIterable<Models.User>>;
        }
        "
      `);
    });
    test("case when interface implements multiple interfaces", () => {
      const { resolvers, models, enums, inputs, contextMappingOutput } =
        runGenerateTest(
          graphql`
            interface Node @context(uses: { managers: ["node"] }) {
              id: ID!
            }

            interface Persona @context(uses: { managers: ["persona"] }) {
              phone: String!
            }

            interface User implements Node & Persona {
              id: ID!
              name: String!
            }

            type Admin implements Node & Persona
              @context(uses: { managers: ["admin"] }) {
              id: ID!
              rank: Int!
            }

            extend type Query {
              users: [User]
              admins: [Admin]
            }
          `,
          {
            contextSubTypeMetadata,
          },
        );
      expect(enums).toMatchInlineSnapshot(`undefined`);
      expect(contextMappingOutput).toMatchInlineSnapshot(`
        {
          "Admin": {
            "id": {
              "managers": [
                "admin",
              ],
            },
            "rank": {
              "managers": [
                "admin",
              ],
            },
          },
          "Node": {
            "managers": [
              "node",
            ],
          },
          "Persona": {
            "managers": [
              "persona",
            ],
          },
        }
      `);
      expect(inputs).toMatchInlineSnapshot(`undefined`);
      expect(models).toMatchInlineSnapshot(`
        "// Base type for all models. Enables automatic resolution of abstract GraphQL types (interfaces, unions)
        export interface BaseModel {
            readonly __typename?: string;
        }
        export interface Node extends BaseModel {
            readonly __typename?: string;
        }
        export interface Persona extends BaseModel {
            readonly __typename?: string;
        }
        export interface User extends BaseModel, Node, Persona {
            readonly __typename?: string;
        }
        export interface Admin extends BaseModel, Node, Persona {
            readonly __typename?: "Admin";
            readonly id: string;
            readonly rank: number;
        }
        "
      `);
      expect(resolvers).toMatchInlineSnapshot(`
        "import type { PromiseOrValue, IterableOrAsyncIterable } from "@graphitation/supermassive";
        import type { ResolveInfo } from "@graphitation/supermassive";
        import * as Models from "./models.interface";
        import type { NodeStateMachineType } from "@package/node-state-machine";
        import type { PersonaStateMachineType } from "@package/persona-state-machine";
        import type { AdminStateMachineType } from "@package/admin-state-machine";
        export declare namespace Node {
            export interface Resolvers {
                readonly __resolveType?: __resolveType;
            }
            export type __resolveType = (parent: unknown, context: {
                managers: {
                    "node": NodeStateMachineType["node"];
                };
            }, info: ResolveInfo) => PromiseOrValue<string | null>;
        }
        export declare namespace Persona {
            export interface Resolvers {
                readonly __resolveType?: __resolveType;
            }
            export type __resolveType = (parent: unknown, context: {
                managers: {
                    "persona": PersonaStateMachineType["persona"];
                };
            }, info: ResolveInfo) => PromiseOrValue<string | null>;
        }
        export declare namespace User {
            export interface Resolvers {
                readonly __resolveType?: __resolveType;
            }
            export type __resolveType = (parent: unknown, context: unknown, info: ResolveInfo) => PromiseOrValue<string | null>;
        }
        export declare namespace Admin {
            export interface Resolvers {
                readonly id?: id;
                readonly rank?: rank;
            }
            export type id = (model: Models.Admin, args: {}, context: {
                managers: {
                    "admin": AdminStateMachineType["admin"];
                };
            }, info: ResolveInfo) => PromiseOrValue<string>;
            export type rank = (model: Models.Admin, args: {}, context: {
                managers: {
                    "admin": AdminStateMachineType["admin"];
                };
            }, info: ResolveInfo) => PromiseOrValue<number>;
        }
        export declare namespace Query {
            export interface Resolvers {
                readonly users?: users;
                readonly admins?: admins;
            }
            export type users = (model: unknown, args: {}, context: unknown, info: ResolveInfo) => PromiseOrValue<IterableOrAsyncIterable<Models.User | null | undefined> | null | undefined>;
            export type admins = (model: unknown, args: {}, context: unknown, info: ResolveInfo) => PromiseOrValue<IterableOrAsyncIterable<Models.Admin | null | undefined> | null | undefined>;
        }
        "
      `);
    });
    test("extensions are not generated in the models", () => {
      const { models } = runGenerateTest(graphql`
        extend schema @import(from: "@msteams/packages-test", defs: ["User"])

        extend type User {
          id: ID!
          name: String!
        }

        type Post {
          id: ID!
          user: User!
        }
      `);
      expect(models).toMatchInlineSnapshot(`
        "import type { models as NSMsteamsPackagesTestModels } from "@msteams/packages-test";
        // Base type for all models. Enables automatic resolution of abstract GraphQL types (interfaces, unions)
        export interface BaseModel {
            readonly __typename?: string;
        }
        export interface Post extends BaseModel {
            readonly __typename?: "Post";
            readonly id: string;
            readonly user: NSMsteamsPackagesTestModels.User;
        }
        "
      `);
    });

    test("implements -> @context in interfaces should be used only in resolveType", () => {
      const { resolvers, models, enums, inputs, contextMappingOutput } =
        runGenerateTest(
          graphql`
            interface Node @context(uses: { managers: ["node"] }) {
              id: ID!
            }

            interface Customer implements Node
              @context(uses: { managers: ["customer"] }) {
              id: ID!
              name: String!
            }

            type User implements Node & Customer {
              id: ID!
              name: String!
            }

            extend type Query {
              users: [User]
            }
          `,
          {
            contextSubTypeMetadata,
          },
        );
      expect(enums).toMatchInlineSnapshot(`undefined`);
      expect(contextMappingOutput).toMatchInlineSnapshot(`
        {
          "Customer": {
            "managers": [
              "customer",
            ],
          },
          "Node": {
            "managers": [
              "node",
            ],
          },
        }
      `);
      expect(inputs).toMatchInlineSnapshot(`undefined`);
      expect(models).toMatchInlineSnapshot(`
        "// Base type for all models. Enables automatic resolution of abstract GraphQL types (interfaces, unions)
        export interface BaseModel {
            readonly __typename?: string;
        }
        export interface Node extends BaseModel {
            readonly __typename?: string;
        }
        export interface Customer extends BaseModel, Node {
            readonly __typename?: string;
        }
        export interface User extends BaseModel, Node, Customer {
            readonly __typename?: "User";
            readonly id: string;
            readonly name: string;
        }
        "
      `);
      expect(resolvers).toMatchInlineSnapshot(`
        "import type { PromiseOrValue, IterableOrAsyncIterable } from "@graphitation/supermassive";
        import type { ResolveInfo } from "@graphitation/supermassive";
        import * as Models from "./models.interface";
        import type { NodeStateMachineType } from "@package/node-state-machine";
        import type { CustomerStateMachineType } from "@package/customer-state-machine";
        export declare namespace Node {
            export interface Resolvers {
                readonly __resolveType?: __resolveType;
            }
            export type __resolveType = (parent: unknown, context: {
                managers: {
                    "node": NodeStateMachineType["node"];
                };
            }, info: ResolveInfo) => PromiseOrValue<string | null>;
        }
        export declare namespace Customer {
            export interface Resolvers {
                readonly __resolveType?: __resolveType;
            }
            export type __resolveType = (parent: unknown, context: {
                managers: {
                    "customer": CustomerStateMachineType["customer"];
                };
            }, info: ResolveInfo) => PromiseOrValue<string | null>;
        }
        export declare namespace User {
            export interface Resolvers {
                readonly id?: id;
                readonly name?: name;
            }
            export type id = (model: Models.User, args: {}, context: unknown, info: ResolveInfo) => PromiseOrValue<string>;
            export type name = (model: Models.User, args: {}, context: unknown, info: ResolveInfo) => PromiseOrValue<string>;
        }
        export declare namespace Query {
            export interface Resolvers {
                readonly users?: users;
            }
            export type users = (model: unknown, args: {}, context: unknown, info: ResolveInfo) => PromiseOrValue<IterableOrAsyncIterable<Models.User | null | undefined> | null | undefined>;
        }
        "
      `);
    });

    test("applying @context to enum shouldn't affect anything", () => {
      const { resolvers, models, enums, inputs, contextMappingOutput } =
        runGenerateTest(
          graphql`
            enum PresenceAvailability
              @context(uses: { managers: ["shouldnt-apply"] }) {
              Available
              Away
              Offline
            }

            type User {
              id: ID!
              availability: PresenceAvailability!
            }

            extend type Query {
              userById(id: ID!): User
            }
          `,
          { contextSubTypeMetadata },
        );
      expect(enums).toMatchInlineSnapshot(`
        "export enum PresenceAvailability {
            Available = "Available",
            Away = "Away",
            Offline = "Offline"
        }
        "
      `);
      expect(inputs).toMatchInlineSnapshot(`undefined`);
      expect(contextMappingOutput).toMatchInlineSnapshot(`{}`);
      expect(models).toMatchInlineSnapshot(`
        "import * as Enums from "./enums.interface";
        export * from "./enums.interface";
        // Base type for all models. Enables automatic resolution of abstract GraphQL types (interfaces, unions)
        export interface BaseModel {
            readonly __typename?: string;
        }
        export interface User extends BaseModel {
            readonly __typename?: "User";
            readonly id: string;
            readonly availability: Enums.PresenceAvailability;
        }
        "
      `);
      expect(resolvers).toMatchInlineSnapshot(`
        "import type { PromiseOrValue } from "@graphitation/supermassive";
        import type { ResolveInfo } from "@graphitation/supermassive";
        import * as Models from "./models.interface";
        export declare namespace User {
            export interface Resolvers {
                readonly id?: id;
                readonly availability?: availability;
            }
            export type id = (model: Models.User, args: {}, context: unknown, info: ResolveInfo) => PromiseOrValue<string>;
            export type availability = (model: Models.User, args: {}, context: unknown, info: ResolveInfo) => PromiseOrValue<Models.PresenceAvailability>;
        }
        export declare namespace Query {
            export interface Resolvers {
                readonly userById?: userById;
            }
            export type userById = (model: unknown, args: {
                readonly id: string;
            }, context: unknown, info: ResolveInfo) => PromiseOrValue<Models.User | null | undefined>;
        }
        "
      `);
    });

    test("Union and interface types", () => {
      const { resolvers, models, enums, inputs, contextMappingOutput } =
        runGenerateTest(
          graphql`
            type Customer {
              id: ID!
            }

            type Company {
              id: ID!
            }

            type Admin @context(uses: { managers: ["admin"] }) {
              id: ID!
            }

            type User @context(uses: { managers: ["user"] }) {
              id: ID!
            }

            interface Node {
              id: ID!
            }

            union UserOrAdmin = User | Admin
            union UserOrCustomer
              @context(uses: { managers: ["user-or-customer"] }) =
                User
              | Customer
            union CompanyOrCustomer
              @context(uses: { managers: ["company-or-customer"] }) =
                Company
              | Customer

            extend type Query {
              userById(id: ID!): whatever
                @context(uses: { managers: ["whatever"] })
              userByMail(mail: String): whatever
                @context(uses: { managers: ["different-whatever"] })
              node(id: ID!): Node
            }
          `,
          {
            contextSubTypeMetadata,
          },
        );
      expect(enums).toMatchInlineSnapshot(`undefined`);
      expect(contextMappingOutput).toMatchInlineSnapshot(`
        {
          "Admin": {
            "id": {
              "managers": [
                "admin",
              ],
            },
          },
          "CompanyOrCustomer": {
            "managers": [
              "company-or-customer",
            ],
          },
          "Query": {
            "userById": {
              "managers": [
                "whatever",
              ],
            },
            "userByMail": {
              "managers": [
                "different-whatever",
              ],
            },
          },
          "User": {
            "id": {
              "managers": [
                "user",
              ],
            },
          },
          "UserOrCustomer": {
            "managers": [
              "user-or-customer",
            ],
          },
        }
      `);
      expect(inputs).toMatchInlineSnapshot(`undefined`);
      expect(models).toMatchInlineSnapshot(`
        "// Base type for all models. Enables automatic resolution of abstract GraphQL types (interfaces, unions)
        export interface BaseModel {
            readonly __typename?: string;
        }
        export interface Customer extends BaseModel {
            readonly __typename?: "Customer";
            readonly id: string;
        }
        export interface Company extends BaseModel {
            readonly __typename?: "Company";
            readonly id: string;
        }
        export interface Admin extends BaseModel {
            readonly __typename?: "Admin";
            readonly id: string;
        }
        export interface User extends BaseModel {
            readonly __typename?: "User";
            readonly id: string;
        }
        export interface Node extends BaseModel {
            readonly __typename?: string;
        }
        export type UserOrAdmin = User | Admin;
        export type UserOrCustomer = User | Customer;
        export type CompanyOrCustomer = Company | Customer;
        "
      `);
      expect(resolvers).toMatchInlineSnapshot(`
        "import type { PromiseOrValue } from "@graphitation/supermassive";
        import type { ResolveInfo } from "@graphitation/supermassive";
        import * as Models from "./models.interface";
        import type { AdminStateMachineType } from "@package/admin-state-machine";
        import type { UserStateMachineType } from "@package/user-state-machine";
        import type { WhateverStateMachineType } from "@package/whatever-state-machine";
        import type { DifferentWhateverStateMachineType } from "@package/different-whatever-state-machine";
        export declare namespace Customer {
            export interface Resolvers {
                readonly id?: id;
            }
            export type id = (model: Models.Customer, args: {}, context: unknown, info: ResolveInfo) => PromiseOrValue<string>;
        }
        export declare namespace Company {
            export interface Resolvers {
                readonly id?: id;
            }
            export type id = (model: Models.Company, args: {}, context: unknown, info: ResolveInfo) => PromiseOrValue<string>;
        }
        export declare namespace Admin {
            export interface Resolvers {
                readonly id?: id;
            }
            export type id = (model: Models.Admin, args: {}, context: {
                managers: {
                    "admin": AdminStateMachineType["admin"];
                };
            }, info: ResolveInfo) => PromiseOrValue<string>;
        }
        export declare namespace User {
            export interface Resolvers {
                readonly id?: id;
            }
            export type id = (model: Models.User, args: {}, context: {
                managers: {
                    "user": UserStateMachineType["user"];
                };
            }, info: ResolveInfo) => PromiseOrValue<string>;
        }
        export declare namespace Node {
            export interface Resolvers {
                readonly __resolveType?: __resolveType;
            }
            export type __resolveType = (parent: unknown, context: unknown, info: ResolveInfo) => PromiseOrValue<string | null>;
        }
        export declare namespace UserOrAdmin {
            export interface Resolvers {
                readonly __resolveType?: __resolveType;
            }
            export type __resolveType = (parent: Models.User | Models.Admin, context: unknown, info: ResolveInfo) => PromiseOrValue<"User" | "Admin" | null>;
        }
        export declare namespace UserOrCustomer {
            export interface Resolvers {
                readonly __resolveType?: __resolveType;
            }
            export type __resolveType = (parent: Models.User | Models.Customer, context: {
                managers: {
                    "user-or-customer": UserStateMachineType["user-or-customer"];
                };
            }, info: ResolveInfo) => PromiseOrValue<"User" | "Customer" | null>;
        }
        export declare namespace CompanyOrCustomer {
            export interface Resolvers {
                readonly __resolveType?: __resolveType;
            }
            export type __resolveType = (parent: Models.Company | Models.Customer, context: {
                managers: {
                    "company-or-customer": UserStateMachineType["company-or-customer"];
                };
            }, info: ResolveInfo) => PromiseOrValue<"Company" | "Customer" | null>;
        }
        export declare namespace Query {
            export interface Resolvers {
                readonly userById?: userById;
                readonly userByMail?: userByMail;
                readonly node?: node;
            }
            export type userById = (model: unknown, args: {
                readonly id: string;
            }, context: {
                managers: {
                    "whatever": WhateverStateMachineType["whatever"];
                };
            }, info: ResolveInfo) => PromiseOrValue<Models.whatever | null | undefined>;
            export type userByMail = (model: unknown, args: {
                readonly mail?: string | null;
            }, context: {
                managers: {
                    "different-whatever": DifferentWhateverStateMachineType["different-whatever"];
                };
            }, info: ResolveInfo) => PromiseOrValue<Models.whatever | null | undefined>;
            export type node = (model: unknown, args: {
                readonly id: string;
            }, context: unknown, info: ResolveInfo) => PromiseOrValue<Models.Node | null | undefined>;
        }
        "
      `);
    });
  });
});

function runGenerateTest(
  doc: string,
  options: {
    outputPath?: string;
    documentPath?: string;
    defaultContextSubTypeName?: string;
    defaultContextSubTypePath?: string;
    contextName?: string;
    legacyCompat?: boolean;
    enumsImport?: string;
    legacyNoModelsForObjects?: boolean;
    useStringUnionsInsteadOfEnums?: boolean;
    enumNamesToMigrate?: string[];
    enumNamesToKeep?: string[];
    modelScope?: string;
    contextSubTypeMetadata?: SubTypeNamespace;
  } = {},
): {
  enums?: string;
  inputs?: string;
  models: string;
  resolvers: string;
  legacyTypes?: string;
  legacyResolvers?: string;
  legacyNoModelsForObjects?: boolean;
  useStringUnionsInsteadOfEnums?: boolean;
  enumNamesToMigrate?: string[];
  enumNamesToKeep?: string[];
  modelScope?: string;
  contextMappingOutput: ContextMap | null;
} {
  const fullOptions: {
    outputPath: string;
    documentPath: string;
    defaultContextSubTypeName?: string;
    defaultContextSubTypePath?: string;
    contextName?: string;
    legacyCompat?: boolean;
    legacyNoModelsForObjects?: boolean;
    useStringUnionsInsteadOfEnums?: boolean;
    enumNamesToMigrate?: string[];
    enumNamesToKeep?: string[];
  } = {
    outputPath: "__generated__",
    documentPath: "./typedef.graphql",
    ...options,
  };
  const document = parse(doc);
  const { files, contextMappingOutput } = generateTS(document, fullOptions);

  function getFileByFileName(fileName: string) {
    return files.find((file) => file.fileName === fileName);
  }

  const { models, resolvers, enums, inputs, legacyTypes, legacyResolvers } = {
    models: getFileByFileName("models.interface.ts") as ts.SourceFile,
    inputs: getFileByFileName("inputs.interface.ts"),
    enums: getFileByFileName("enums.interface.ts"),
    resolvers: getFileByFileName("resolvers.interface.ts") as ts.SourceFile,
    legacyTypes: getFileByFileName("legacy-types.interface.ts"),
    legacyResolvers: getFileByFileName("legacy-resolvers.interface.ts"),
  };

  const printer = ts.createPrinter();

  return {
    enums: enums && printer.printFile(enums),
    inputs: inputs && printer.printFile(inputs),
    models: printer.printFile(models),
    resolvers: printer.printFile(resolvers),
    legacyTypes: legacyTypes && printer.printFile(legacyTypes),
    legacyResolvers: legacyResolvers && printer.printFile(legacyResolvers),
    contextMappingOutput,
  };
}<|MERGE_RESOLUTION|>--- conflicted
+++ resolved
@@ -277,7 +277,6 @@
                 readonly avatar?: avatar;
                 readonly avatarRequired?: avatarRequired;
             }
-<<<<<<< HEAD
             export type id = (model: Models.User, args: {}, context: DefaultContextType & {
                 managers: {
                     "id-user": UserStateMachineType["id-user"];
@@ -293,37 +292,37 @@
                 managers: {
                     "user": UserStateMachineType["user"];
                 };
-            }, info: ResolveInfo) => PromiseOrValue<ReadonlyArray<ReadonlyArray<Models.Message | null | undefined> | null | undefined> | null | undefined>;
+            }, info: ResolveInfo) => PromiseOrValue<IterableOrAsyncIterable<IterableOrAsyncIterable<Models.Message | null | undefined> | null | undefined> | null | undefined>;
             export type messagesWithAnswersRequired = (model: Models.User, args: {}, context: DefaultContextType & {
                 managers: {
                     "user": UserStateMachineType["user"];
                 };
-            }, info: ResolveInfo) => PromiseOrValue<ReadonlyArray<ReadonlyArray<Models.Message | null | undefined> | null | undefined>>;
+            }, info: ResolveInfo) => PromiseOrValue<IterableOrAsyncIterable<IterableOrAsyncIterable<Models.Message | null | undefined> | null | undefined>>;
             export type messagesWithAnswersAllRequired = (model: Models.User, args: {}, context: DefaultContextType & {
                 managers: {
                     "user": UserStateMachineType["user"];
                 };
-            }, info: ResolveInfo) => PromiseOrValue<ReadonlyArray<ReadonlyArray<Models.Message>>>;
+            }, info: ResolveInfo) => PromiseOrValue<IterableOrAsyncIterable<IterableOrAsyncIterable<Models.Message>>>;
             export type messagesNonRequired = (model: Models.User, args: {}, context: DefaultContextType & {
                 managers: {
                     "user": UserStateMachineType["user"];
                 };
-            }, info: ResolveInfo) => PromiseOrValue<ReadonlyArray<Models.Message | null | undefined> | null | undefined>;
+            }, info: ResolveInfo) => PromiseOrValue<IterableOrAsyncIterable<Models.Message | null | undefined> | null | undefined>;
             export type messagesWithArrayRequired = (model: Models.User, args: {}, context: DefaultContextType & {
                 managers: {
                     "user": UserStateMachineType["user"];
                 };
-            }, info: ResolveInfo) => PromiseOrValue<ReadonlyArray<Models.Message | null | undefined>>;
+            }, info: ResolveInfo) => PromiseOrValue<IterableOrAsyncIterable<Models.Message | null | undefined>>;
             export type messagesRequired = (model: Models.User, args: {}, context: DefaultContextType & {
                 managers: {
                     "user": UserStateMachineType["user"];
                 };
-            }, info: ResolveInfo) => PromiseOrValue<ReadonlyArray<Models.Message>>;
+            }, info: ResolveInfo) => PromiseOrValue<IterableOrAsyncIterable<Models.Message>>;
             export type messagesOnlyMessageRequired = (model: Models.User, args: {}, context: DefaultContextType & {
                 managers: {
                     "user": UserStateMachineType["user"];
                 };
-            }, info: ResolveInfo) => PromiseOrValue<ReadonlyArray<Models.Message> | null | undefined>;
+            }, info: ResolveInfo) => PromiseOrValue<IterableOrAsyncIterable<Models.Message> | null | undefined>;
             export type post = (model: Models.User, args: {}, context: DefaultContextType & {
                 managers: {
                     "post": PostStateMachineType["post"];
@@ -344,21 +343,6 @@
                     "user": UserStateMachineType["user"];
                 };
             }, info: ResolveInfo) => PromiseOrValue<NSMsteamsPackagesTestModels.Avatar>;
-=======
-            export type id = (model: Models.User, args: {}, context: IIdUserStateMachineContext, info: ResolveInfo) => PromiseOrValue<string>;
-            export type name = (model: Models.User, args: {}, context: IUserStateMachineContext, info: ResolveInfo) => PromiseOrValue<string | null | undefined>;
-            export type messagesWithAnswersNonRequired = (model: Models.User, args: {}, context: IUserStateMachineContext, info: ResolveInfo) => PromiseOrValue<IterableOrAsyncIterable<IterableOrAsyncIterable<Models.Message | null | undefined> | null | undefined> | null | undefined>;
-            export type messagesWithAnswersRequired = (model: Models.User, args: {}, context: IUserStateMachineContext, info: ResolveInfo) => PromiseOrValue<IterableOrAsyncIterable<IterableOrAsyncIterable<Models.Message | null | undefined> | null | undefined>>;
-            export type messagesWithAnswersAllRequired = (model: Models.User, args: {}, context: IUserStateMachineContext, info: ResolveInfo) => PromiseOrValue<IterableOrAsyncIterable<IterableOrAsyncIterable<Models.Message>>>;
-            export type messagesNonRequired = (model: Models.User, args: {}, context: IUserStateMachineContext, info: ResolveInfo) => PromiseOrValue<IterableOrAsyncIterable<Models.Message | null | undefined> | null | undefined>;
-            export type messagesWithArrayRequired = (model: Models.User, args: {}, context: IUserStateMachineContext, info: ResolveInfo) => PromiseOrValue<IterableOrAsyncIterable<Models.Message | null | undefined>>;
-            export type messagesRequired = (model: Models.User, args: {}, context: IUserStateMachineContext, info: ResolveInfo) => PromiseOrValue<IterableOrAsyncIterable<Models.Message>>;
-            export type messagesOnlyMessageRequired = (model: Models.User, args: {}, context: IUserStateMachineContext, info: ResolveInfo) => PromiseOrValue<IterableOrAsyncIterable<Models.Message> | null | undefined>;
-            export type post = (model: Models.User, args: {}, context: IPostStateMachineContext, info: ResolveInfo) => PromiseOrValue<Models.Post | null | undefined>;
-            export type postRequired = (model: Models.User, args: {}, context: IUserStateMachineContext, info: ResolveInfo) => PromiseOrValue<Models.Post>;
-            export type avatar = (model: Models.User, args: {}, context: IUserStateMachineContext, info: ResolveInfo) => PromiseOrValue<NSMsteamsPackagesTestModels.Avatar | null | undefined>;
-            export type avatarRequired = (model: Models.User, args: {}, context: IUserStateMachineContext, info: ResolveInfo) => PromiseOrValue<NSMsteamsPackagesTestModels.Avatar>;
->>>>>>> 43b340de
         }
         export declare namespace Query {
             export interface Resolvers {
