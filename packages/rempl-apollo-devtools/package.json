{
  "name": "@graphitation/rempl-apollo-devtools",
  "license": "MIT",
<<<<<<< HEAD
  "version": "0.3.1",
=======
  "version": "1.0.1",
>>>>>>> 6e24a0c4
  "main": "./dist/apollo-devtools.js",
  "repository": {
    "type": "git",
    "url": "https://github.com/microsoft/graphitation.git",
    "directory": "packages/apollo-devtools"
  },
  "scripts": {
    "playground": "watch 'node scripts/playground' ./src & (cd ../../examples/apollo-devtools-playground && yarn && yarn start)",
    "build": "node scripts/build-single-bundle && node scripts/build-separated-bundles",
    "watch": "watch 'node scripts/build.js'",
    "lint": "monorepo-scripts lint",
    "test": "monorepo-scripts test",
    "types": "echo \"No types to generate\"",
    "just": "monorepo-scripts"
  },
  "devDependencies": {
    "@apollo/client": "~3.6.0",
    "@emotion/react": "^11.8.1",
    "@fluentui/react-components": "^9.0.0-rc.15",
    "@fluentui/react-data-grid-react-window": "^9.0.0-beta.14",
    "@fluentui/react-icons": "2.0.166-rc.3",
    "@fluentui/react-tabster": "^9.0.0-rc.14",
    "@graphql-tools/schema": "^7.1.5",
    "@types/lodash.debounce": "^4.0.6",
    "@types/lodash.isequal": "^4.5.5",
    "@types/react": "^17.0.2",
    "@types/react-dom": "^17.0.2",
    "@types/react-router": "^5.1.18",
    "@types/react-router-dom": "^5.3.3",
    "@types/uuid": "^8.3.4",
    "apollo-inspector": "^1.16.3",
    "graphiql": "^2.0.9",
    "graphql": "^15.6.1",
    "hotkeys-js": "^3.8.7",
    "lodash.debounce": "^4.0.8",
    "lodash.isequal": "^4.5.0",
    "object-sizeof": "^1.6.1",
    "react": "^17.0.2",
    "react-dom": "^17.0.2",
    "react-router-dom": "^5.3.3",
    "rempl": "^1.0.0-alpha.24",
    "scheduler": "^0.20.2",
    "uuid": "^8.3.2",
    "watch": "^1.0.2"
  },
  "publishConfig": {
    "main": "./dist/apollo-devtools.js",
    "access": "public"
  }
}<|MERGE_RESOLUTION|>--- conflicted
+++ resolved
@@ -1,11 +1,7 @@
 {
   "name": "@graphitation/rempl-apollo-devtools",
   "license": "MIT",
-<<<<<<< HEAD
-  "version": "0.3.1",
-=======
   "version": "1.0.1",
->>>>>>> 6e24a0c4
   "main": "./dist/apollo-devtools.js",
   "repository": {
     "type": "git",
