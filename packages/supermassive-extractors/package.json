--- conflicted
+++ resolved
@@ -33,18 +33,9 @@
       }
     }
   },
-  "dependencies": {
-<<<<<<< HEAD
-    "graphql": "^15.6.1",
-    "typescript": "^4.4.3 <4.5.0"
-  },
   "peerDependencies": {
-    "graphql": "^15.0.0 || ^16.0.0 || ^17.0.0"
-=======
-    "graphql": "^15.6.1"
-  },
-  "peerDependencies": {
+    "graphql": "^15.0.0 || ^16.0.0 || ^17.0.0",
     "typescript": "^4.3.5"
->>>>>>> bdd2109f
+
   }
 }