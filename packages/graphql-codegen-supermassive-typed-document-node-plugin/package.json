{
  "name": "@graphitation/graphql-codegen-supermassive-typed-document-node-plugin",
  "license": "MIT",
<<<<<<< HEAD
  "version": "0.1.5",
=======
  "version": "0.5.0",
>>>>>>> 6e24a0c4
  "main": "./src/index.ts",
  "repository": {
    "type": "git",
    "url": "https://github.com/microsoft/graphitation.git",
    "directory": "packages/graphql-codegen-supermassive-typed-document-node-plugin"
  },
  "scripts": {
    "build": "monorepo-scripts build",
    "lint": "monorepo-scripts lint",
    "types": "monorepo-scripts types",
    "just": "monorepo-scripts"
  },
  "devDependencies": {
    "@graphitation/supermassive-ast": "*",
    "@graphql-codegen/plugin-helpers": "^1.18.2",
    "@graphql-codegen/visitor-plugin-common": "^1.17.20",
    "@types/jest": "^26.0.22",
    "graphql-tag": "^2.11.0",
    "@graphql-tools/optimize": "^1.0.1",
    "monorepo-scripts": "*"
  },
  "peerDependencies": {
    "@graphql-codegen/plugin-helpers": ">= 1.18.0 < 2",
    "@graphql-codegen/visitor-plugin-common": ">= ^1.17.0 < 2",
    "graphql-tag": ">= 2.11.0 < 3",
    "@graphql-tools/optimize": "^1.0.1",
<<<<<<< HEAD
    "@graphitation/supermassive": "^1.0.0"
=======
    "@graphitation/supermassive-ast": "^2.0.0"
>>>>>>> 6e24a0c4
  },
  "sideEffects": false,
  "access": "public",
  "publishConfig": {
    "main": "./lib/index",
    "types": "./lib/index.d.ts",
    "module": "./lib/index.mjs",
    "exports": {
      ".": {
        "import": "./lib/index.mjs",
        "require": "./lib/index.js"
      }
    }
  }
}<|MERGE_RESOLUTION|>--- conflicted
+++ resolved
@@ -1,11 +1,7 @@
 {
   "name": "@graphitation/graphql-codegen-supermassive-typed-document-node-plugin",
   "license": "MIT",
-<<<<<<< HEAD
-  "version": "0.1.5",
-=======
   "version": "0.5.0",
->>>>>>> 6e24a0c4
   "main": "./src/index.ts",
   "repository": {
     "type": "git",
@@ -32,11 +28,7 @@
     "@graphql-codegen/visitor-plugin-common": ">= ^1.17.0 < 2",
     "graphql-tag": ">= 2.11.0 < 3",
     "@graphql-tools/optimize": "^1.0.1",
-<<<<<<< HEAD
-    "@graphitation/supermassive": "^1.0.0"
-=======
     "@graphitation/supermassive-ast": "^2.0.0"
->>>>>>> 6e24a0c4
   },
   "sideEffects": false,
   "access": "public",
