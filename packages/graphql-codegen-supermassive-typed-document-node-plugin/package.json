--- conflicted
+++ resolved
@@ -29,12 +29,7 @@
     "@graphql-codegen/visitor-plugin-common": ">= ^1.17.0 < 2",
     "graphql-tag": ">= 2.11.0 < 3",
     "@graphql-tools/optimize": "^1.0.1",
-<<<<<<< HEAD
-    "@graphitation/supermassive-ast": "^2.0.0",
-    "@graphitation/supermassive": "^3.0.0"
-=======
     "@graphitation/supermassive": "^3.1.0"
->>>>>>> fbbcba3c
   },
   "sideEffects": false,
   "access": "public",
