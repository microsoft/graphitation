--- conflicted
+++ resolved
@@ -15,10 +15,7 @@
     "just": "monorepo-scripts"
   },
   "devDependencies": {
-<<<<<<< HEAD
-=======
     "@graphitation/supermassive-ast": "*",
->>>>>>> e03757d5
     "@graphql-codegen/plugin-helpers": "^1.18.2",
     "@graphql-codegen/visitor-plugin-common": "^1.17.20",
     "@types/jest": "^26.0.22",
@@ -30,12 +27,8 @@
     "@graphql-codegen/plugin-helpers": ">= 1.18.0 < 2",
     "@graphql-codegen/visitor-plugin-common": ">= ^1.17.0 < 2",
     "graphql-tag": ">= 2.11.0 < 3",
-<<<<<<< HEAD
-    "@graphql-tools/optimize": "^1.0.1"
-=======
     "@graphql-tools/optimize": "^1.0.1",
     "@graphitation/supermassive-ast": "^2.0.0"
->>>>>>> e03757d5
   },
   "sideEffects": false,
   "access": "public",
