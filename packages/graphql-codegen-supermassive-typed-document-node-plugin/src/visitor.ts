/*
 * Taken from https://github.com/dotansimha/graphql-code-generator/blob/4fee8c8c523b30163e913438b85a064c58e39087/packages/plugins/typescript/typed-document-node/src/visitor.ts
 * MIT license https://github.com/dotansimha/graphql-code-generator/blob/4fee8c8c523b30163e913438b85a064c58e39087/LICENSE
 */

import autoBind from "auto-bind";
import { Types } from "@graphql-codegen/plugin-helpers";
import {
  LoadedFragment,
  ClientSideBaseVisitor,
  ClientSideBasePluginConfig,
  DocumentMode,
  RawClientSideBasePluginConfig,
} from "@graphql-codegen/visitor-plugin-common";
import {
  GraphQLSchema,
  FragmentDefinitionNode,
  DocumentNode,
  print,
  Kind,
  OperationDefinitionNode,
  visit as visitAST,
  ASTNode,
} from "graphql";
<<<<<<< HEAD
import { addTypesToRequestDocument } from "@graphitation/supermassive-ast";
import { addMinimalViableSchemaToRequestDocument } from "@graphitation/supermassive";
=======
import {
  addSupermassiveLegacyTypesToRequestDocument,
  addMinimalViableSchemaToRequestDocument,
} from "@graphitation/supermassive";
>>>>>>> fbbcba3c
import { optimizeDocumentNode } from "@graphql-tools/optimize";
import gqlTag from "graphql-tag";

export type SupermassiveOutputType = "V3" | "V2" | "BOTH";

type RawClientSidePluginConfig = RawClientSideBasePluginConfig & {
  supermassiveDocumentNodeConditional?: string;
  supermassiveDocumentNodeOutputType?: SupermassiveOutputType;
};
type ClientSidePluginConfig = ClientSideBasePluginConfig & {
  supermassiveDocumentNodeConditional?: string;
  supermassiveDocumentNodeOutputType?: SupermassiveOutputType;
};

export class TypeScriptDocumentNodesVisitor extends ClientSideBaseVisitor<
  RawClientSidePluginConfig,
  ClientSidePluginConfig
> {
  constructor(
    schema: GraphQLSchema,
    fragments: LoadedFragment[],
    rawConfig: RawClientSidePluginConfig,
    documents: Types.DocumentFile[],
  ) {
    super(
      schema,
      fragments,
      {
        documentMode: DocumentMode.documentNodeImportFragments,
        documentNodeImport:
          "@graphql-typed-document-node/core#TypedDocumentNode",
        ...rawConfig,
      },
      {
        supermassiveDocumentNodeConditional:
          rawConfig.supermassiveDocumentNodeConditional,
        supermassiveDocumentNodeOutputType:
          rawConfig.supermassiveDocumentNodeOutputType || "V3",
      },
      documents,
    );

    autoBind(this);

    // We need to make sure it's there because in this mode, the base plugin doesn't add the import
    if (this.config.documentMode === DocumentMode.graphQLTag) {
      const documentNodeImport = this._parseImport(
        this.config.documentNodeImport || "graphql#DocumentNode",
      );
      const tagImport = this._generateImport(
        documentNodeImport,
        "DocumentNode",
        true,
      ) as string;
      this._imports.add(tagImport);
    }
  }

  protected _gql(
    node: FragmentDefinitionNode | OperationDefinitionNode,
  ): string {
    if (this.config.supermassiveDocumentNodeConditional) {
      const supermassive = this._render(node, true);
      const standard = this._render(node, false);
      return `(${this.config.supermassiveDocumentNodeConditional}\n? ${supermassive}\n: ${standard})`;
    }
    return this._render(node, true);
  }

  protected _render(
    node: FragmentDefinitionNode | OperationDefinitionNode,
    annotate = false,
  ): string {
<<<<<<< HEAD
    const supermassiveNode = addMinimalViableSchemaToRequestDocument(
      this._schema,
      {
        kind: Kind.DOCUMENT,
        definitions: [node],
      },
      { addTo: "PROPERTY" },
    ).definitions[0] as FragmentDefinitionNode | OperationDefinitionNode;
=======
    const supermassiveNode = this.addTypesToRequestDocument(this._schema, {
      kind: Kind.DOCUMENT,
      definitions: [node],
    }).definitions[0] as FragmentDefinitionNode | OperationDefinitionNode;
>>>>>>> fbbcba3c

    const fragments = this._transformFragments(supermassiveNode);

    const doc = this._prepareDocument(`
    ${
      print(supermassiveNode)
        .split("\\")
        .join("\\\\") /* Re-escape escaped values in GraphQL syntax */
    }
    ${this._includeFragments(fragments)}`);

    if (this.config.documentMode === DocumentMode.documentNode) {
      let gqlObj = gqlTag([doc]);

      if (this.config.optimizeDocumentNode) {
        gqlObj = optimizeDocumentNode(gqlObj);
      }
      if (annotate) {
        gqlObj = this._transformDocumentNodeToSupermassive(gqlObj);
      }

      return JSON.stringify(gqlObj);
    } else if (
      this.config.documentMode === DocumentMode.documentNodeImportFragments
    ) {
      let gqlObj = gqlTag([doc]);

      if (this.config.optimizeDocumentNode) {
        gqlObj = optimizeDocumentNode(gqlObj);
      }

      if (fragments.length > 0) {
        const definitions = [
          ...gqlObj.definitions.map((t) =>
            JSON.stringify(
              annotate
<<<<<<< HEAD
                ? addMinimalViableSchemaToRequestDocument(
                    this._schema,
                    {
                      kind: Kind.DOCUMENT,
                      definitions: [t],
                    },
                    { addTo: "PROPERTY" },
                  ).definitions[0]
=======
                ? this.addTypesToRequestDocument(this._schema, {
                    kind: Kind.DOCUMENT,
                    definitions: [t],
                  }).definitions[0]
>>>>>>> fbbcba3c
                : t,
            ),
          ),
          ...fragments.map((name) => `...${name}.definitions`),
        ].join();

        return `{"kind":"${Kind.DOCUMENT}","definitions":[${definitions}]}`;
      }
      if (annotate) {
        gqlObj = this._transformDocumentNodeToSupermassive(gqlObj);
      }

      return JSON.stringify(gqlObj);
    } else if (this.config.documentMode === DocumentMode.string) {
      return "`" + doc + "`";
    }

    const gqlImport = this._parseImport(this.config.gqlImport || "graphql-tag");

    return (gqlImport.propName || "gql") + "`" + doc + "`";
  }

  private _transformDocumentNodeToSupermassive(document: DocumentNode) {
    return {
      ...document,
      definitions: document.definitions.map(
        (t) =>
<<<<<<< HEAD
          addMinimalViableSchemaToRequestDocument(
            this._schema,
            {
              kind: Kind.DOCUMENT,
              definitions: [t],
            },
            { addTo: "PROPERTY" },
          ).definitions[0],
=======
          this.addTypesToRequestDocument(this._schema, {
            kind: Kind.DOCUMENT,
            definitions: [t],
          }).definitions[0],
>>>>>>> fbbcba3c
      ),
    } as DocumentNode;
  }
  protected getDocumentNodeSignature(
    resultType: string,
    variablesTypes: string,
    node: FragmentDefinitionNode | OperationDefinitionNode,
  ) {
    if (
      this.config.documentMode === DocumentMode.documentNode ||
      this.config.documentMode === DocumentMode.documentNodeImportFragments ||
      this.config.documentMode === DocumentMode.graphQLTag
    ) {
      return ` as unknown as DocumentNode<${resultType}, ${variablesTypes}>`;
    }

    return super.getDocumentNodeSignature(resultType, variablesTypes, node);
  }
<<<<<<< HEAD
}

function addTypename(
  document: OperationDefinitionNode | FragmentDefinitionNode,
): OperationDefinitionNode | FragmentDefinitionNode {
  return visitAST(document, {
    SelectionSet: {
      leave(node, _, parent) {
        if (
          parent &&
          !Array.isArray(parent) &&
          (parent as ASTNode).kind === "OperationDefinition"
        ) {
          return;
        }
        const { selections } = node;
        if (!selections) {
          return;
        }
        // Check if there already is an unaliased __typename selection
        if (
          selections.some(
            (selection) =>
              selection.kind === "Field" &&
              selection.name.value === "__typename" &&
              selection.alias === undefined,
          )
        ) {
          return;
        }
        return {
          ...node,
          selections: [
            ...selections,
            {
              kind: "Field",
              name: {
                kind: "Name",
                value: "__typename",
              },
            },
          ],
        };
      },
    },
  });
=======

  private addTypesToRequestDocument(
    schema: GraphQLSchema,
    document: DocumentNode,
  ) {
    let finalDocument = document;
    if (
      this.config.supermassiveDocumentNodeOutputType === "V3" ||
      this.config.supermassiveDocumentNodeOutputType === "BOTH"
    ) {
      finalDocument = addMinimalViableSchemaToRequestDocument(
        schema,
        finalDocument,
        {
          addTo: "PROPERTY",
        },
      );
    }

    if (
      this.config.supermassiveDocumentNodeOutputType === "V2" ||
      this.config.supermassiveDocumentNodeOutputType === "BOTH"
    ) {
      finalDocument = addSupermassiveLegacyTypesToRequestDocument(
        schema,
        finalDocument,
      ) as unknown as DocumentNode;
    }
    return finalDocument;
  }
>>>>>>> fbbcba3c
}<|MERGE_RESOLUTION|>--- conflicted
+++ resolved
@@ -22,15 +22,10 @@
   visit as visitAST,
   ASTNode,
 } from "graphql";
-<<<<<<< HEAD
-import { addTypesToRequestDocument } from "@graphitation/supermassive-ast";
-import { addMinimalViableSchemaToRequestDocument } from "@graphitation/supermassive";
-=======
 import {
   addSupermassiveLegacyTypesToRequestDocument,
   addMinimalViableSchemaToRequestDocument,
 } from "@graphitation/supermassive";
->>>>>>> fbbcba3c
 import { optimizeDocumentNode } from "@graphql-tools/optimize";
 import gqlTag from "graphql-tag";
 
@@ -104,21 +99,10 @@
     node: FragmentDefinitionNode | OperationDefinitionNode,
     annotate = false,
   ): string {
-<<<<<<< HEAD
-    const supermassiveNode = addMinimalViableSchemaToRequestDocument(
-      this._schema,
-      {
-        kind: Kind.DOCUMENT,
-        definitions: [node],
-      },
-      { addTo: "PROPERTY" },
-    ).definitions[0] as FragmentDefinitionNode | OperationDefinitionNode;
-=======
     const supermassiveNode = this.addTypesToRequestDocument(this._schema, {
       kind: Kind.DOCUMENT,
       definitions: [node],
     }).definitions[0] as FragmentDefinitionNode | OperationDefinitionNode;
->>>>>>> fbbcba3c
 
     const fragments = this._transformFragments(supermassiveNode);
 
@@ -155,21 +139,10 @@
           ...gqlObj.definitions.map((t) =>
             JSON.stringify(
               annotate
-<<<<<<< HEAD
-                ? addMinimalViableSchemaToRequestDocument(
-                    this._schema,
-                    {
-                      kind: Kind.DOCUMENT,
-                      definitions: [t],
-                    },
-                    { addTo: "PROPERTY" },
-                  ).definitions[0]
-=======
                 ? this.addTypesToRequestDocument(this._schema, {
                     kind: Kind.DOCUMENT,
                     definitions: [t],
                   }).definitions[0]
->>>>>>> fbbcba3c
                 : t,
             ),
           ),
@@ -197,21 +170,10 @@
       ...document,
       definitions: document.definitions.map(
         (t) =>
-<<<<<<< HEAD
-          addMinimalViableSchemaToRequestDocument(
-            this._schema,
-            {
-              kind: Kind.DOCUMENT,
-              definitions: [t],
-            },
-            { addTo: "PROPERTY" },
-          ).definitions[0],
-=======
           this.addTypesToRequestDocument(this._schema, {
             kind: Kind.DOCUMENT,
             definitions: [t],
           }).definitions[0],
->>>>>>> fbbcba3c
       ),
     } as DocumentNode;
   }
@@ -230,7 +192,36 @@
 
     return super.getDocumentNodeSignature(resultType, variablesTypes, node);
   }
-<<<<<<< HEAD
+
+  private addTypesToRequestDocument(
+    schema: GraphQLSchema,
+    document: DocumentNode,
+  ) {
+    let finalDocument = document;
+    if (
+      this.config.supermassiveDocumentNodeOutputType === "V3" ||
+      this.config.supermassiveDocumentNodeOutputType === "BOTH"
+    ) {
+      finalDocument = addMinimalViableSchemaToRequestDocument(
+        schema,
+        finalDocument,
+        {
+          addTo: "PROPERTY",
+        },
+      );
+    }
+
+    if (
+      this.config.supermassiveDocumentNodeOutputType === "V2" ||
+      this.config.supermassiveDocumentNodeOutputType === "BOTH"
+    ) {
+      finalDocument = addSupermassiveLegacyTypesToRequestDocument(
+        schema,
+        finalDocument,
+      ) as unknown as DocumentNode;
+    }
+    return finalDocument;
+  }
 }
 
 function addTypename(
@@ -277,36 +268,4 @@
       },
     },
   });
-=======
-
-  private addTypesToRequestDocument(
-    schema: GraphQLSchema,
-    document: DocumentNode,
-  ) {
-    let finalDocument = document;
-    if (
-      this.config.supermassiveDocumentNodeOutputType === "V3" ||
-      this.config.supermassiveDocumentNodeOutputType === "BOTH"
-    ) {
-      finalDocument = addMinimalViableSchemaToRequestDocument(
-        schema,
-        finalDocument,
-        {
-          addTo: "PROPERTY",
-        },
-      );
-    }
-
-    if (
-      this.config.supermassiveDocumentNodeOutputType === "V2" ||
-      this.config.supermassiveDocumentNodeOutputType === "BOTH"
-    ) {
-      finalDocument = addSupermassiveLegacyTypesToRequestDocument(
-        schema,
-        finalDocument,
-      ) as unknown as DocumentNode;
-    }
-    return finalDocument;
-  }
->>>>>>> fbbcba3c
 }