import {
  ApolloLink,
  Observable,
  ApolloClient,
  InMemoryCache,
} from "@apollo/client";
import type {
  ApolloCache,
  Operation,
  FetchResult,
  NormalizedCacheObject,
  InMemoryCacheConfig,
} from "@apollo/client";
import type { SubscriptionObserver } from "zen-observable-ts";
import { assertType, isAbstractType } from "graphql";
import type { DocumentNode, ExecutionResult, GraphQLSchema } from "graphql";
import invariant from "invariant";

export interface RequestDescriptor<Node = DocumentNode> {
  readonly node: Node;
  // eslint-disable-next-line @typescript-eslint/no-explicit-any
  readonly variables: Record<string, any>;
  // eslint-disable-next-line @typescript-eslint/no-explicit-any
  readonly context?: Record<string, any>;
}

export interface OperationDescriptor<
  Schema = GraphQLSchema,
  Node = DocumentNode,
> {
  readonly schema: Schema;
  readonly request: RequestDescriptor<Node>;
}

type OperationMockResolver<Schema = GraphQLSchema, Node = DocumentNode> = (
  operation: OperationDescriptor<Schema, Node>,
) => ExecutionResult | Error | undefined | null;

export interface MockFunctions<Schema = GraphQLSchema, Node = DocumentNode> {
  /**
   * Get all operation executed during the test by the current time.
   */
  getAllOperations(): OperationDescriptor<Schema, Node>[];

  /**
   * Return the most recent operation. This method will throw if no operations were executed prior this call.
   */
  getMostRecentOperation(): OperationDescriptor<Schema, Node>;

  /**
   * Find a particular operation in the list of all executed operations. This method will throw if the operation is not
   * found.
   */
  findOperation(
    findFn: (operation: OperationDescriptor<Schema, Node>) => boolean,
  ): OperationDescriptor<Schema, Node>;

  /**
   * Provide a payload for an operation, but not complete the request. Practically useful when testing incremental
   * updates and subscriptions.
   *
   * @note
   *
   * ApolloClient requires a delay until the next tick of the runloop before it updates,
   * as per https://www.apollographql.com/docs/react/development-testing/testing/
   */
  nextValue(
    operation: OperationDescriptor<Schema, Node>,
    data: ExecutionResult,
  ): Promise<void>;

  /**
   * Complete the operation. No more payloads are expected for this operation.
   *
   * @note
   *
   * ApolloClient requires a delay until the next tick of the runloop before it updates,
   * as per https://www.apollographql.com/docs/react/development-testing/testing/
   */
  complete(operation: OperationDescriptor<Schema, Node>): Promise<void>;

  /**
   * Resolve the request with the provided payload. This is a shortcut for `nextValue(...)` and `complete(...)`.
   *
   * @note
   *
   * ApolloClient requires a delay until the next tick of the runloop before it updates,
   * as per https://www.apollographql.com/docs/react/development-testing/testing/
   */
  resolve(
    operation: OperationDescriptor<Schema, Node>,
    data: ExecutionResult,
  ): Promise<void>;

  /**
   * Reject the request with a given error.
   *
   * @note
   *
   * ApolloClient requires a delay until the next tick of the runloop before it updates,
   * as per https://www.apollographql.com/docs/react/development-testing/testing/
   */
  reject(
    operation: OperationDescriptor<Schema, Node>,
    error: Error,
  ): Promise<void>;

  /**
   * A shortcut for `getMostRecentOperation()` and `resolve()`.
   *
   * @note
   *
   * ApolloClient requires a delay until the next tick of the runloop before it updates,
   * as per https://www.apollographql.com/docs/react/development-testing/testing/
   */
  resolveMostRecentOperation(
    resolver: (operation: OperationDescriptor<Schema, Node>) => ExecutionResult,
  ): Promise<void>;

  /**
   * A shortcut for `getMostRecentOperation()` and `reject()`.
   * @note
   *
   * ApolloClient requires a delay until the next tick of the runloop before it updates,
   * as per https://www.apollographql.com/docs/react/development-testing/testing/
   */
  rejectMostRecentOperation(
    error: Error | ((operation: OperationDescriptor<Schema, Node>) => Error),
  ): Promise<void>;

  /**
   * Adds a resolver function that will be used to resolve/reject operations as they appear.
   */
  queueOperationResolver: (
    resolver: OperationMockResolver<Schema, Node>,
  ) => Promise<void>;
}

interface ApolloClientExtension {
  mock: MockFunctions;
  // mockClear: () => void;
}

export interface ApolloMockClient
  extends ApolloClient<NormalizedCacheObject>,
    ApolloClientExtension {}

class MockLink extends ApolloLink {
  public schema: GraphQLSchema;
  public mock: Mock;

  constructor(schema: GraphQLSchema) {
    super();
    this.schema = schema;
    this.mock = new Mock();
  }

  // FIXME: This does't actually work well and is likely due to the client
  //        being in a tainted state.
  // public mockClear() {
  //   this.mock = new Mock();
  // }

  public request(operation: Operation): Observable<FetchResult> | null {
    return new Observable<FetchResult>((observer) => {
      this.mock.addOperation(
        {
          schema: this.schema,
          request: {
            node: operation.query,
            variables: operation.variables || {},
            context: operation.getContext(),
          },
        },
        observer,
      );
    });
  }
}

function executeOperationMockResolver(
  resolver: OperationMockResolver,
  operation: OperationDescriptor,
  observer: SubscriptionObserver<FetchResult>,
) {
  const resolved = resolver(operation);
  if (resolved) {
    if (resolved instanceof Error) {
      observer.error(resolved);
    } else {
      observer.next(resolved);
    }
    observer.complete();
    return true;
  }
  return false;
}

class Mock implements MockFunctions {
  private operations: Map<
    OperationDescriptor,
    SubscriptionObserver<FetchResult>
  >;

  private resolversQueue: OperationMockResolver[];

  constructor() {
    this.operations = new Map();
    this.resolversQueue = [];
  }

  public addOperation(
    operation: OperationDescriptor,
    observer: SubscriptionObserver<FetchResult>,
  ) {
    for (const resolver of this.resolversQueue) {
      if (executeOperationMockResolver(resolver, operation, observer)) {
        return;
      }
    }
    // If not immediately resolved, store it for later
    this.operations.set(operation, observer);
  }

  private getObserver(operation: OperationDescriptor) {
    const observer = this.operations.get(operation);
    invariant(observer, "Could not find operation in execution queue");
    return observer;
  }

  /**
   * MockFunctions
   */

  public getAllOperations(): OperationDescriptor[] {
    return Array.from(this.operations.keys());
  }

  public getMostRecentOperation(): OperationDescriptor {
    const operations = this.getAllOperations();
    invariant(
      operations.length > 0,
      "Expected at least one operation to have been started",
    );
    return operations[operations.length - 1];
  }

  public findOperation(
    findFn: (operation: OperationDescriptor) => boolean,
  ): OperationDescriptor {
    let result: OperationDescriptor | null = null;
    for (const operation of this.operations.keys()) {
      if (findFn(operation)) {
        result = operation;
        break;
      }
    }
    invariant(
      result,
      "Operation was not found in the list of pending operations",
    );
    return result;
  }

  public async nextValue(
    operation: OperationDescriptor,
    data: ExecutionResult,
  ): Promise<void> {
    this.getObserver(operation).next(data);
  }

  public async complete(operation: OperationDescriptor): Promise<void> {
    const observer = this.getObserver(operation);
    observer.complete();
    this.operations.delete(operation);
  }

  public async resolve(
    operation: OperationDescriptor,
    data: ExecutionResult,
  ): Promise<void> {
    this.nextValue(operation, data);
    this.complete(operation);
  }

  public async reject(
    operation: OperationDescriptor,
    error: Error,
  ): Promise<void> {
    this.getObserver(operation).error(error);
    this.complete(operation);
  }

  public async resolveMostRecentOperation(
    resolver: (operation: OperationDescriptor) => ExecutionResult,
  ): Promise<void> {
    const operation = this.getMostRecentOperation();
    this.resolve(operation, resolver(operation));
  }

  public async rejectMostRecentOperation(
    error: Error | ((operation: OperationDescriptor) => Error),
  ): Promise<void> {
    const operation = this.getMostRecentOperation();
    this.reject(
      operation,
      typeof error === "function" ? error(operation) : error,
    );
  }

  public async queueOperationResolver(resolver: OperationMockResolver) {
    this.resolversQueue.push(resolver);
    for (const [operation, observer] of this.operations) {
      if (executeOperationMockResolver(resolver, operation, observer)) {
        this.operations.delete(operation);
      }
    }
  }
}

export function createMockClient(
  schema: GraphQLSchema,
  options?: {
    cache?: ApolloCache<any>;
    inMemoryCacheConfig?: InMemoryCacheConfig;
  },
): ApolloMockClient {
  let cache = options?.cache;
  if (!cache) {
    // Build a list of abstract types and their possible types.
    // TODO: Cache this on the schema?
    const possibleTypes: Record<string, string[]> = {};
    Object.keys(schema.getTypeMap()).forEach((typeName) => {
      const type = schema.getType(typeName);
      assertType(type);
      if (isAbstractType(type)) {
        possibleTypes[typeName] = schema
          .getPossibleTypes(type)
          .map((possibleType) => possibleType.name);
      }
    });
    cache = new InMemoryCache({
      ...options?.inMemoryCacheConfig,
      possibleTypes,
      addTypename: true,
    });
  }

  const link = new MockLink(schema);

  return Object.assign<
    ApolloClient<NormalizedCacheObject>,
    ApolloClientExtension
  >(
    new ApolloClient({
<<<<<<< HEAD
      cache,
=======
      cache: new InMemoryCache({
        addTypename: true,
        ...options?.cache,
        possibleTypes,
      }),
>>>>>>> 6e24a0c4
      link,
    }),
    {
      get mock() {
        return link.mock;
      },
      // mockClear() {
      //   link.mockClear();
      // },
    },
  );
}<|MERGE_RESOLUTION|>--- conflicted
+++ resolved
@@ -353,15 +353,7 @@
     ApolloClientExtension
   >(
     new ApolloClient({
-<<<<<<< HEAD
       cache,
-=======
-      cache: new InMemoryCache({
-        addTypename: true,
-        ...options?.cache,
-        possibleTypes,
-      }),
->>>>>>> 6e24a0c4
       link,
     }),
     {
