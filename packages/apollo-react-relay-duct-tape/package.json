--- conflicted
+++ resolved
@@ -21,11 +21,7 @@
   },
   "devDependencies": {
     "@apollo/client": ">= ^3.3.0 < 3.7.0",
-<<<<<<< HEAD
-    "@graphitation/apollo-mock-client": "^0.11.0",
-=======
     "@graphitation/apollo-mock-client": "^0.11.1",
->>>>>>> 4d3b1588
     "@graphitation/graphql-js-operation-payload-generator": "^0.12.2",
     "@graphitation/graphql-js-tag": "^0.9.0",
     "@types/jest": "^26.0.22",
