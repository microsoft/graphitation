--- conflicted
+++ resolved
@@ -4,11 +4,7 @@
   "private": true,
   "dependencies": {
     "@apollo/client": "~3.6.0",
-<<<<<<< HEAD
-    "@graphitation/apollo-react-relay-duct-tape": "^1.0.4",
-=======
     "@graphitation/apollo-react-relay-duct-tape": "^1.0.5",
->>>>>>> 4d3b1588
     "@graphitation/graphql-js-tag": "^0.9.0",
     "@graphql-tools/schema": "^9.0.19",
     "graphql": "^15.6.0",
