--- conflicted
+++ resolved
@@ -12,8 +12,6 @@
   },
   "ignorePatterns": ["**/coverage", "**/lib", "**/temp", "**/__generated__"],
   "plugins": ["check-file", "prettier", "jest"],
-<<<<<<< HEAD
-=======
 
   "extends": [
     "plugin:prettier/recommended",
@@ -21,7 +19,6 @@
     "plugin:@typescript-eslint/recommended"
   ],
 
->>>>>>> 671abe8d
   "rules": {
     "check-file/folder-match-with-fex": [
       "error",
